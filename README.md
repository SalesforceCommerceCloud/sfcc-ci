# Salesforce Commerce Cloud CI #

The Salesforce Commerce Cloud CI is a command line interface (CLI) for interacting with Commerce Cloud instances from the command line / shell of various operating systems in order to facilitate Continuous Integration practices using Commerce Cloud. It provides a JavaScript API which can be used to integrate with higher level build tools.

# License #

Licensed under the current NDA and licensing agreement in place with your organization. (This is explicitly not open source licensing.)

# Who do I talk to? #

Feel free to create issues and enhancement requests or discuss on the existing ones, this will help us understanding in which area the biggest need is. Please refer to documentation below before doing so.

For discussions please start a topic on the [Community Suite discussion board](https://xchange.demandware.com/community/developer/community-suite/content) or join the #ci-automation channel in the [Community Slack Team](https://sfcc-community.slack.com).

* Maintainer: @tobiaslohr
* [Commerce Cloud Community Slack](https://sfcc-community.slack.com)

## What is this repository for? ##

The focus of the tool is to streamline and easy the communication with Commerce Cloud instances as part of the CI/CD processes. It focuses on the deployment part supporting quality checks such as test execution, not on the quality checks itself.

**Features:**

* Uses Open Commerce APIs completely
* Authentication using Oauth2 only, no Business Manager user needed
* Supported commands include: save state, code deploy, code activate, site import upload, site import, reset state
* WebDAV connectivity
* Configuration of multiple instances
* Aliasing of instances
* Automatic renewal of Oauth2 token
* Command line client and JavaScript API

## How do I get set up? ##

### Prerequisites ###

Ensure you have a valid Open Commerce API client ID set up. You'll need the client ID as well as the client secret. If you don't have a Open Commerce API client ID yet, you can create one using the [Account Manager](https://account.demandware.com).

### Configuration ###

In order to perform certain commands the tool provides, you need to give permission to do that on your Commerce Cloud instance(s). You can do that by modifying the Open Commerce API Settings as well as the WebDAV Client Permissions.

1. Log into the Business Manager
2. Navigate to Administration > Site Development > Open Commerce API Settings
3. Make sure, that you select _Data API_ and _Global_ from the select boxes
4. Add the permission set for your client ID to the settings. 

Use the following snippet as your client's permission set, replace `my_client_id` with your client ID:
```JSON
    {
      "client_id":"my_client_id",
      "resources":
      [
        {
          "resource_id":"/code_versions",
          "methods":["get"],
          "read_attributes":"(**)",
          "write_attributes":"(**)"
        },
        {
          "resource_id":"/code_versions/*",
          "methods":["patch"],
          "read_attributes":"(**)",
          "write_attributes":"(**)"
        },
        {
          "resource_id":"/jobs/*/executions",
          "methods":["post"],
          "read_attributes":"(**)",
          "write_attributes":"(**)"
        },
        {
          "resource_id":"/jobs/*/executions/*",
          "methods":["get"],
          "read_attributes":"(**)",
          "write_attributes":"(**)"
        }
      ]
    }
```
Note, if you already have OCAPI Settings configured, e.g. for other clients, add this snippet to the list permission sets for the other clients as follows:
```JSON
    {
      "_v":"17.8",
      "clients":
      [ 
        {
          /* ... */
        },
        /* the new permission set goes here */
      ]
    }
```
5. Navigate to Administration >  Organization >  WebDAV Client Permissions
6. Add the permission set for your client ID to the permission settings.

Use the following snippet as your client's permission set, replace `my_client_id` with your client ID:
```JSON
    {
      "client_id":"my_client_id",
      "permissions":
      [
        {
          "path": "/impex",
          "operations": [
            "read_write"
          ]
        },
        {
          "path": "/cartridges",
          "operations": [
            "read_write"
          ]
        }
      ]
    }
```
Note, if you already have WebDAV Client Permissions configured, e.g. for other clients, add this snippet to the list permission sets for the other clients as follows:
```JSON
    {
      "clients":
      [ 
        {
          /* ... */
        },
        /* the new permission set goes here */
      ]
    }
```
Note: WebDAV client permission to `cartridges` is available in Commerce Cloud Digital versions greater than **17.8**.

### Dependencies ###

You need Node.js and npm to be installed. No other dependencies.

### Installation Instructions ###

* Make sure Node.js and npm are installed.
* Clone or download this tool.
* `cd` into the directory and run `npm install`
* Check if installation was successful by running `sfcc-ci --help`. In case you encouter any issues with running `sfcc-ci`, you may run `npm link` to create a symbolic link

You are now ready to use the tool by running the main command `sfcc-ci`. 

## Using the Command Line Interface ##

### Available Commands ###

Use `sfcc-ci --help` to get started and see the list of commands available:

```bash
  Usage: sfcc-ci [options] [command]

  Options:

    -h, --help  output usage information

  Commands:

<<<<<<< HEAD
    auth:login <client> <secret>                      Authorize the client with a present user for interactive use
    client:auth [options] <client> <secret>           Authenticate an Commerce Cloud Open Commerce API client
=======
    client:auth [options] [client] [secret]           Authenticate an Commerce Cloud Open Commerce API client
>>>>>>> dc29f929
    client:auth:renew                                 Renews the client authentication. Requires the initial client authentication to be run with the --renew option.
    client:auth:token                                 Return the current authentication token
    client:clear                                      Clears the Commerce Cloud Open Commerce API client settings
    sandbox:list [options]                            List all sandboxes currently created
    sandbox:create [options] <realm> [alias]          Triggers the creation of a new sandbox
    sandbox:get [options] <sandbox_id>                Retrieves details of a sandbox
    sandbox:remove <sandbox_id>                       Triggers the removal of an existing sandbox
    instance:add [options] <instance> [alias]         Adds a new Commerce Cloud instance to the list of configured instances
    instance:set <alias>                              Sets a Commerce Cloud instance as the default instance
    instance:clear                                    Clears all configured Commerce Cloud instances
    instance:list [options]                           List instance and client details currently configured
    instance:upload [options] <archive>               Uploads an instance import file onto a Commerce Cloud instance
    instance:import [options] <archive>               Perform a instance import (aka site import) on a Commerce Cloud instance
    instance:state:save [options]                     Perform a save of the state of a Commerce Cloud instance
    instance:state:reset [options]                    Perform a reset of a previously saved state of a Commerce Cloud instance
    code:list [options]                               List all custom code versions deployed on the Commerce Cloud instance
    code:deploy [options] <archive>                   Deploys a custom code archive onto a Commerce Cloud instance
    code:activate [options] <version>                 Activate the custom code version on a Commerce Cloud instance
    job:run [options] <job_id> [job_parameters...]    Starts a job execution on a Commerce Cloud instance
    job:status [options] <job_id> <job_execution_id>  Get the status of a job execution on a Commerce Cloud instance

  Detailed Help:

    Use sfcc-ci <sub:command> --help to get detailed help and example usage of sub:commands
```

Use `sfcc-ci <sub:command> --help` to get detailed help and example usage of a sub:command.

### Configuration ###

sfcc-ci CLI keeps it's own settings. The location of these settings are OS specific. On Linux they are located at `$HOME/.config/sfcc-ci-nodejs/`, on MacOS they are located at `$HOME/Library/Preferences/sfcc-ci-nodejs/`.

## Using the JavaScript API ##

There is a JavaScript API available, which you can use to program against and integrate the commands into your own project.

Make sfcc-ci available to your project by specifying the dependeny in your `package.json` first and running and `npm install` in your package. After that you require the API into your implementation using:

```javascript
  const sfcc = require('sfcc-ci');
```

The API is structured into sub modules. You may require sub modules directly, e.g.

```javascript
  const sfcc_auth = require('sfcc-ci').auth;
  const sfcc_code = require('sfcc-ci').code;
  const sfcc_instance = require('sfcc-ci').instance;
  const sfcc_job = require('sfcc-ci').job;
  const sfcc_webdav = require('sfcc-ci').webdav;
```

The following APIs are available (assuming `sfcc` refers to `require('sfcc-ci')`):

```javascript
  sfcc.auth.auth(client_id, client_secret, callback);
  sfcc.code.activate(instance, code_version, token, callback);
  sfcc.code.deploy(instance, archive, token, callback);
  sfcc.code.list(instance, token, callback);
  sfcc.instance.upload(instance, file, token, callback);
  sfcc.instance.import(instance, file_name, token, callback);
  sfcc.job.run(instance, job_id, job_params, token, callback);
  sfcc.job.status(instance, job_id, job_execution_id, token, callback);
  sfcc.webdav.upload(instance, path, file, token, callback);
```

### Authentication ###

APIs available in `require('sfcc-ci').auth`:

`auth(client_id, client_secret, callback)`

Authenticates a clients and attempts to obtain a new Oauth2 token. Note, that tokens should be reused for subsequent operations. In case of a invalid token you may call this method again to obtain a new token.

Param         | Type        | Description
------------- | ------------| --------------------------------
client_id     | (String)    | The client ID
client_secret | (String)    | The client secret
callback      | (Function)  | Callback function executed as a result. The token and the error will be passed as parameters to the callback function.

**Returns:** (void) Function has no return value

Example:

```javascript
const sfcc = require('sfcc-ci');

var client_id = 'my_client_id';
var client_secret = 'my_client_id';

sfcc.auth.auth(client_id, client_secret, function(token, err) {
    if(token) {
        console.log('Authentication succeeded. Token is %s', token);
    }
    if(err) {
        console.error('Authentication error: %s', err);
    }
});

```

***

### Code ###

APIs available in `require('sfcc-ci').code`:

`deploy(instance, archive, token, callback)`

Deploys a custom code archive onto a Commerce Cloud instance

Param         | Type        | Description
------------- | ------------| --------------------------------
instance      | (String)    | The instance to activate the code on
archive       | (String)    | The ZIP archive filename to deploy
token         | (String)    | The Oauth token to use use for authentication
callback      | (Function)  | Callback function executed as a result. The job execution details and the error will be passed as parameters to the callback function.

**Returns:** (void) Function has no return value

***

`list(instance, token, callback)`

Get all custom code versions deployed on a Commerce Cloud instance.

Param         | Type        | Description
------------- | ------------| --------------------------------
instance      | (String)    | The instance to activate the code on
token         | (String)    | The Oauth token to use use for authentication
callback      | (Function)  | Callback function executed as a result. The job execution details and the error will be passed as parameters to the callback function.

**Returns:** (void) Function has no return value

***

`activate(instance, code_version, token, callback)`

Activate the custom code version on a Commerce Cloud instance. If the code version is already active, no error is available.

Param         | Type        | Description
------------- | ------------| --------------------------------
instance      | (String)    | The instance to activate the code on
code_version  | (String)    | The code version to activate
token         | (String)    | The Oauth token to use use for authentication
callback      | (Function)  | Callback function executed as a result. The error will be passed as parameter to the callback function.

**Returns:** (void) Function has no return value

***

### Instance ###

APIs available in `require('sfcc').instance`:

`upload(instance, file, token, callback)`

Uploads an instance import file onto a Commerce Cloud instance.

Param         | Type        | Description
------------- | ------------| --------------------------------
instance      | (String)    | The instance to upload the import file to
file          | (String)    | The file to upload
token         | (String)    | The Oauth token to use use for authentication
callback      | (Function)  | Callback function executed as a result. The error will be passed as parameter to the callback function.

**Returns:** (void) Function has no return value

***

`import(instance, file_name, token, callback)`

Perform an instance import (aka site import) on a Commerce Cloud instance. You may use the API job.status to get the execution status of the import.

Param         | Type        | Description
------------- | ------------| --------------------------------
instance      | (String)    | Instance to start the import on
file_name     | (String)    | The import file to run the import with
token         | (String)    | The Oauth token to use use for authentication
callback      | (Function)  | Callback function executed as a result. The job execution details and the error will be passed as parameters to the callback function.

**Returns:** (void) Function has no return value

***

### Jobs ###

APIs available in `require('sfcc').job`:

`run(instance, job_id, job_params, token, callback)`

Starts a job execution on a Commerce Cloud instance. The job is triggered and the result of the attempt to start the job is returned. You may use the API job.status to get the current job execution status.

Param         | Type        | Description
------------- | ------------| --------------------------------
instance      | (String)    | Instance to start the job on
job_id        | (String)    | The job to start
token         | (String)    | The Oauth token to use use for authentication
job_params    | (Array)     | Array containing job parameters. A job parameter must be denoted by an object holding a key and a value property.
callback      | (Function)  | Callback function executed as a result. The job execution details and the error will be passed as parameters to the callback function.

**Returns:** (void) Function has no return value

***

`status(instance, job_id, job_execution_id, token, callback)`

Get the status of a job execution on a Commerce Cloud instance.

Param            | Type        | Description
---------------- | ------------| --------------------------------
instance         | (String)    | Instance the job was executed on.
job_id           | (String)    | The job to get the execution status for
job_execution_id | (String)    | The job execution id to get the status for
token            | (String)    | The Oauth token to use use for authentication
callback         | (Function)  | Callback function executed as a result. The job execution details and the error will be passed as parameters to the callback function.

**Returns:** (void) Function has no return value

***

### WebDAV ###

APIs available in `require('sfcc').webdav`:

`upload(instance, path, file, token, callback)`

Uploads an arbitrary file onto a Commerce Cloud instance.

Param         | Type        | Description
------------- | ------------| --------------------------------
instance      | (String)    | The instance to upload the import file to
path          | (String)    | The path relative to .../webdav/Sites where the file to upload to
file          | (String)    | The file to upload
token         | (String)    | The Oauth token to use use for authentication
callback      | (Function)  | Callback function executed as a result. The error will be passed as parameter to the callback function.

**Returns:** (void) Function has no return value

***<|MERGE_RESOLUTION|>--- conflicted
+++ resolved
@@ -157,12 +157,8 @@
 
   Commands:
 
-<<<<<<< HEAD
     auth:login <client> <secret>                      Authorize the client with a present user for interactive use
-    client:auth [options] <client> <secret>           Authenticate an Commerce Cloud Open Commerce API client
-=======
     client:auth [options] [client] [secret]           Authenticate an Commerce Cloud Open Commerce API client
->>>>>>> dc29f929
     client:auth:renew                                 Renews the client authentication. Requires the initial client authentication to be run with the --renew option.
     client:auth:token                                 Return the current authentication token
     client:clear                                      Clears the Commerce Cloud Open Commerce API client settings
