# Salesforce Commerce Cloud CLI #

The Salesforce Commerce Cloud CLI is a command line interface (CLI) for Salesforce Commerce Cloud. It can be used to facilitate deployment and continuous integration practices using Salesforce B2C Commerce.

The CLI can be used from any machine either locally or from build tools, like Jenkins, Travis CI, Bitbucket Pipelines, Heroku CI etc.

In addition to the CLI a basic JavaScript API is included which can be used to integrate with higher level applications on Node.js.

# License #

As of version 2.3.0 this project is released under the BSD-3-Clause license. For full license text, see the [LICENSE](LICENSE.txt) file in the repo root or https://opensource.org/licenses/BSD-3-Clause.

# Contributing #

To contribute to this project, follow the [Contribution Guidelines](CONTRIBUTING.md). All external contributors must sign the [Contributor License Agreement (CLA)](https://cla.salesforce.com/sign-cla).

# Who do I talk to? #

Feel free to create issues and enhancement requests or discuss on the existing ones, this will help us understanding in which area the biggest need is. Please refer to documentation below before doing so.

* Maintainer: @tobiaslohr

# What is this repository for? #

The focus of the tool is to streamline and easy the communication with Commerce Cloud instances as part of the CI/CD processes. It focuses on the deployment part supporting quality checks such as test execution, not on the quality checks itself.

**Features:**

* Interactive and headless authentication against Account Manager
* Support for B2C On-Demand Developer Sandboxes
* Uses Open Commerce APIs completely
* Authentication using Oauth2
* Configuration of multiple instances incl. aliasing
* WebDAV connectivity
* Code deployment and code version management
* System job execution and monitoring (site import)
* Custom job execution and monitoring
* Add cartridges to site cartridge path
* Exploring Account Manager orgs and management of users and roles
* JavaScript API

# How do I get set up? #

## Prerequisites ##

### Configure an API key ###

Ensure you have a valid Commerce Cloud API key (client ID) set up. If you don't have a API key, you can create one using the [Account Manager](https://account.demandware.com). Management of API keys is done in _Account Manager > API Client_ and requires _Account Administrator_ or _API Administrator_ role.

For automation (e.g. a build server integration) you'll need the API key as well as the API secret for authentication. If you want to use authentication in interactive mode, you have to set _Redirect URIs_ to `http://localhost:8080`. If you want to manage sandboxes you have to set _Default Scopes_ to `roles tenantFilter profile`.

### SLAS Prerequisites ###
In order to use your API key with SLAS, please ensure the following are configured for your client:

1. Has `Roles` > `Commerce Cloud Developer Experience` > `Sandbox API User` with "All Sandboxes" scope.<br/>
  ![Account Manager Client ID](docs/images/client-api-user.png)
2. Set _Default Scopes_ to:
```txt
mail
roles
tenantFilter
profile
openId
```
3. Set "Token Endpoint Auth Method" to `client_secret_post`
4. Set "Access Token Format" to `JWT`
    
### Grant your API key access to your instances ###

In order to perform CLI commands, you have to permit API calls to the Commerce Cloud instance(s) you wish to integrate with. You do that by modifying the Open Commerce API Settings as well as the WebDAV Client Permissions on the Commerce Cloud instance.

1. Log into the Business Manager
2. Navigate to _Administration > Site Development > Open Commerce API Settings_
3. Make sure, that you select _Data API_ and _Global_ from the select boxes
4. Add the permission set for your client ID to the settings.

Use the following snippet as your client's permission set, replace `my_client_id` with your own client ID. Note, if you already have Open Commerce API Settings configured on your instance, e.g. for other API keys, you have to merge this permission set into the existing list of permission sets for the other clients.
```JSON
    {
      "_v": "19.5",
      "clients":
      [
        {
          "client_id": "my_client_id",
          "resources":
          [
            {
              "resource_id": "/code_versions",
              "methods": ["get"],
              "read_attributes": "(**)",
              "write_attributes": "(**)"
            },
            {
              "resource_id": "/code_versions/*",
              "methods": ["patch", "delete"],
              "read_attributes": "(**)",
              "write_attributes": "(**)"
            },
            {
              "resource_id": "/jobs/*/executions",
              "methods": ["post"],
              "read_attributes": "(**)",
              "write_attributes": "(**)"
            },
            {
              "resource_id": "/jobs/*/executions/*",
              "methods": ["get"],
              "read_attributes": "(**)",
              "write_attributes": "(**)"
            },
            { 
              "resource_id": "/sites/*/cartridges", 
              "methods": ["post"], 
              "read_attributes": "(**)", 
              "write_attributes": "(**)"
            },
            {
              "resource_id":"/role_search",
              "methods":["post"],
              "read_attributes":"(**)",
              "write_attributes":"(**)"
            },
            {
              "resource_id":"/roles/*",
              "methods":["get"],
              "read_attributes":"(**)",
              "write_attributes":"(**)"
            },
            {
              "resource_id":"/roles/*/user_search",
              "methods":["post"],
              "read_attributes":"(**)",
              "write_attributes":"(**)"
            },
            {
              "resource_id":"/roles/*/users/*",
              "methods":["put","delete"],
              "read_attributes":"(**)",
              "write_attributes":"(**)"
            },
            {
              "resource_id":"/user_search",
              "methods":["post"],
              "read_attributes":"(**)",
              "write_attributes":"(**)"
            },
            {
              "resource_id":"/users",
              "methods":["get"],
              "read_attributes":"(**)",
              "write_attributes":"(**)"
            },
            {
              "resource_id":"/users/*",
              "methods":["put","get","patch","delete"],
              "read_attributes":"(**)",
              "write_attributes":"(**)"
            }
          ]
        }
      ]
    }
```

5. Navigate to _Administration > Organization > WebDAV Client Permissions_
6. Add the permission set for your client ID to the permission settings.

Use the following snippet as your client's permission set, replace `my_client_id` with your client ID. Note, if you already have WebDAV Client Permissions configured, e.g. for other API keys, you have to merge this permission set into the existing list of permission sets for the other clients.
```JSON
    {
      "clients":
      [
        {
          "client_id": "my_client_id",
          "permissions":
          [
            {
              "path": "/impex",
              "operations": [
                "read_write"
              ]
            },
            {
              "path": "/cartridges",
              "operations": [
                "read_write"
              ]
            },
            {
              "path": "/static",
              "operations": [
                "read_write"
              ]
            },
            {
              "path": "/catalogs/<your-catalog-id>",
              "operations": [
                "read_write"
              ]
            },
            {
              "path": "/libraries/<your-library-id>",
              "operations": [
                "read_write"
              ]
            },
            {
              "path": "/dynamic/<your-site-id>",
              "operations": [
                "read_write"
              ]
            }
          ]
        }
      ]
    }
```

## Dependencies ##

If you plan to integrate with the JavaScript API or if you want to download the sources and use the CLI through Node you need Node.js and npm to be installed. No other dependencies.

Please check [this guide](https://docs.npmjs.com/files/package.json#git-urls-as-dependencies) on how to define dependency to the right version using a GIT url.

If do not want to use the JavaScript API, but just the CLI you don't need Node.js and npm necessarily. See "Installation Instructions" for details below.

## Installation Instructions ##

You can install the CLI from `npm`, using a pre-built binary or from source using Node.js.

### Install from `npm` ###

If you already have [Node.js](https://nodejs.org/en/download/) installed, you can install globally using `npm` or run using [`npx`](https://docs.npmjs.com/cli/v7/commands/npx):

```sh
npm install -g sfcc-ci

# Or alternatively, using npx:
npx sfcc-ci
```

### Install Prebuilt Binary ###

If you are using the CLI but don't want to mess around with Node.js you can simply download the latest binaries for your OS at [Releases](https://github.com/SalesforceCommerceCloud/sfcc-ci/releases/latest). The assets with each release contain binaries for MacOS, Linux and Windows.

#### MacOS ####

1. Download the binary for MacOS.

2. Make the binary executable:

        chmod +x ./sfcc-ci-macos

3. Move the binary in to your PATH:

        sudo mv ./sfcc-ci-macos /usr/local/bin/sfcc-ci

### Linux ###

1. Download the binary for Linux.

2. Make the binary executable:

        chmod +x ./sfcc-ci-linux

3. Move the binary in to your PATH:

        sudo mv ./sfcc-ci-linux /usr/local/bin/sfcc-ci

### Windows ###

1. Download the binary for Windows.

2. Add the binary in to your PATH:

        set PATH=%PATH%;C:\path\to\binary

You are now ready to use the tool by running the main command `sfcc-ci`.

### Building from Source using Node.js ###

* Make sure Node.js and npm are installed.
* Clone or download the sources.
* * If you choose to clone, it best done through ssh along with an ssh key which you have to create with your Github account.
* * If you choose to download the latest sources, you can do so from [Releases](https://github.com/SalesforceCommerceCloud/sfcc-ci/releases/latest), after which you have to unzip the archive.
* `cd` into the directory and run `npm install`. You may choose to install globally, by running `npm install -g` instead.
* Check if installation was successful by running `sfcc-ci --help`. In case you encouter any issues with running `sfcc-ci`, you may run `npm link` to create a symbolic link explicitly. The symbolic link enables you to run `sfcc-ci` from any location on your machine.

# Using the Command Line Interface #

## Commands ##

Use `sfcc-ci --help` or just `sfcc-ci` to get started and see the full list of commands available:

```bash
  Usage: cli [options] [command]

  Options:
    -V, --version                                                   output the version number
    -D, --debug                                                     enable verbose output
    --selfsigned                                                    allow connection to hosts using self-signed certificates
    -I, --ignorewarnings                                            ignore any warnings logged to the console
    -h, --help                                                      output usage information

  Commands:
    auth:login [options] [client] [secret]                          Authenticate a present user for interactive use
    auth:logout                                                     End the current sessions and clears the authentication
    client:auth [options] [client] [secret] [user] [user_password]  Authenticate an API client with an optional user for automation use
    client:auth:renew                                               Renews the client authentication. Requires the initial client authentication to be run with the --renew option.
    client:auth:token                                               Return the current authentication token
    client:list [options]                                           Lists a Oauth clients you have access to
    client:create [options]                                         Creates a new Oauth client
    client:update [options]                                         Update an Oauth client
    client:rotate [options]                                         Rotate credentials of an Oauth client
    client:delete [options]                                         Delete an Oauth client
    data:upload [options]                                           Uploads a file onto a Commerce Cloud instance
    sandbox:realm:list [options]                                    List realms eligible to manage sandboxes for
    sandbox:realm:update [options]                                  Update realm settings
    sandbox:list [options]                                          List all available sandboxes
    sandbox:ips [options]                                           List inbound and outbound IP addresses for sandboxes
    sandbox:create [options]                                        Create a new sandbox
    sandbox:get [options]                                           Get detailed information about a sandbox
    sandbox:update [options]                                        Update a sandbox
    sandbox:start [options]                                         Start a sandbox
    sandbox:stop [options]                                          Stop a sandbox
    sandbox:restart [options]                                       Restart a sandbox
    sandbox:reset [options]                                         Reset a sandbox
    sandbox:delete [options]                                        Delete a sandbox
    sandbox:alias:add [options]                                     Registers a hostname alias for a sandbox.
    sandbox:alias:list [options]                                    Lists all hostname aliases, which are registered for the given sandbox.
    sandbox:alias:delete [options]                                  Removes a sandbox alias by its ID
    instance:add [options] <instance> [alias]                       Adds a new Commerce Cloud instance to the list of configured instances
    instance:set <alias_or_host>                                    Sets a Commerce Cloud instance as the default instance
    instance:clear                                                  Clears all configured Commerce Cloud instances
    instance:list [options]                                         List instance and client details currently configured
    instance:upload [options] <archive>                             Uploads an instance import file onto a Commerce Cloud instance
    instance:import [options] <archive>                             Perform a instance import (aka site import) on a Commerce Cloud instance
    instance:export [options]                                       Run an instance export
    code:list [options]                                             List all custom code versions deployed on the Commerce Cloud instance
    code:deploy [options] <archive>                                 Deploys a custom code archive onto a Commerce Cloud instance
    code:activate [options] <version>                               Activate the custom code version on a Commerce Cloud instance
    code:delete [options]                                           Delete a custom code version
    code:manifest:generate [options] <localdirectorypaths>          Generates the manifest file based on the given local directories.
    code:compare [options] <localdirectorypaths>                    Compare the given local directories with the given code version (or the active one if none specified) of the Commerce Cloud instance and provide a diff between the two.
    code:deploy:diff [options] <codeversion> <localdirectorypaths>  Generate a manifest for the given local directories. Compare this manifest with the one within the active code version of the instance. Deploy only the files which have been updated locally comparing to the remote, within a newly created code version.Activate this newly generated code version if required in the options
    job:run [options] <job_id> [job_parameters...]                  Starts a job execution on a Commerce Cloud instance
    job:status [options] <job_id> <job_execution_id>                Get the status of a job execution on a Commerce Cloud instance
    cartridge:add [options] <cartridgename>                         Adds a cartridge-name to the site cartridge path
    org:list [options]                                              List all orgs eligible to manage
    role:list [options]                                             List roles
    role:grant [options]                                            Grant a role to a user
    role:revoke [options]                                           Revoke a role from a user
    user:list [options]                                             List users eligible to manage
    user:create [options]                                           Create a new user
    user:update [options]                                           Update a user
    user:delete [options]                                           Delete a user
    user:reset [options]                                            Reset a user
    slas:tenant:list [options]                                      Lists all tenants that belong to a given organization
    slas:tenant:add [options]                                       Adds a SLAS tenant to a given organization or updates an existing one
    slas:tenant:get [options]                                       Gets a SLAS tenant from a given organization
    slas:tenant:delete [options]                                    Deletes a SLAS tenant from a given organization
    slas:client:add [options]                                       Adds a SLAS client to a given tenant or updates an existing one
    slas:client:get [options]                                       Gets a SLAS client from a given tenant
    slas:client:list [options]                                      Lists all SLAS clients that belong to a given tenant
    slas:client:delete [options]                                    Deletes a SLAS client from a given tenant

    Environment:

<<<<<<< HEAD
      $SFCC_LOGIN_URL                    set login url used for authentication
      $SFCC_OAUTH_LOCAL_PORT             set Oauth local port for authentication flow
      $SFCC_OAUTH_CLIENT_ID              client id used for authentication
      $SFCC_OAUTH_CLIENT_SECRET          client secret used for authentication
      $SFCC_OAUTH_USER_NAME              user name used for authentication
      $SFCC_OAUTH_USER_PASSWORD          user password used for authentication
      $SFCC_SANDBOX_API_HOST             set sandbox API host
      $SFCC_SANDBOX_API_POLLING_TIMEOUT  set timeout for sandbox polling in minutes
      $SFCC_SCAPI_SHORTCODE              the Salesforce Commerce (Headless) API Shortcode
      $SFCC_SCAPI_TENANTID               the Salesforce Commerce (Headless) API TenantId
      $DEBUG                             enable verbose output
=======
    $SFCC_LOGIN_URL                    set login url used for authentication
    $SFCC_OAUTH_LOCAL_PORT             set Oauth local port for authentication flow
    $SFCC_OAUTH_CLIENT_ID              client id used for authentication
    $SFCC_OAUTH_CLIENT_SECRET          client secret used for authentication
    $SFCC_OAUTH_USER_NAME              user name used for authentication
    $SFCC_OAUTH_USER_PASSWORD          user password used for authentication
    $SFCC_SANDBOX_API_HOST             set alternative sandbox API host
    $SFCC_SANDBOX_API_POLLING_TIMEOUT  set timeout for sandbox polling in minutes
    $SFCC_SCAPI_SHORTCODE              the Salesforce Commerce (Headless) API Shortcode
    $SFCC_SCAPI_TENANTID               the Salesforce Commerce (Headless) API TenantId
    $DEBUG                             enable verbose output
>>>>>>> 3ef06280

    Detailed Help:

      Use sfcc-ci <sub:command> --help to get detailed help and example usage of sub:commands

    Useful Resources:

      Salesforce Commerce Cloud CLI Release Notes: https://sfdc.co/sfcc-cli-releasenotes
      Salesforce Commerce Cloud CLI Readme: https://sfdc.co/sfcc-cli-readme
      Salesforce Commerce Cloud CLI Cheatsheet: https://sfdc.co/sfcc-cli-cheatsheet
      Salesforce Commerce Cloud Account Manager: https://account.demandware.com
      Salesforce Commerce Cloud API Explorer: https://api-explorer.commercecloud.salesforce.com
      Salesforce Commerce Cloud Documentation: https://documentation.b2c.commercecloud.salesforce.com
```

Use `sfcc-ci <sub:command> --help` to get detailed help and example usage of a sub:command.

## Configuration ##

The CLI keeps it's own settings. The location of these settings are OS specific. On Linux they are located at `$HOME/.config/sfcc-ci-nodejs/`, on MacOS they are located at `$HOME/Library/Preferences/sfcc-ci-nodejs/`.

In addition the CLI can be configured by placing a `dw.json` file into the current working directory. The `dw.json` may carry details used run authentication.

```json
{
    "client-id": "aaaaaaaaaaaaaaaaaaaaaaaaaaaaaa",
    "client-secret": "aaaaaaaaaaaaaaaaaaaaaaaaaaaaaa",
    "username": "user",
    "password": "password",
    "hostname": "<dev-sandbox>.demandware.net"
}
```

## Environment Variables ##

The use of environment variables is optional. `sfcc-ci` respects the following environment variables which you can use to control, how the CLI works:

* `SFCC_LOGIN_URL` set login url used for authentication
* `SFCC_OAUTH_LOCAL_PORT` set Oauth local port for authentication flow
* `SFCC_OAUTH_CLIENT_ID` client id used for authentication
* `SFCC_OAUTH_CLIENT_SECRET` client secret used for authentication
* `SFCC_OAUTH_USER_NAME` user name used for authentication
* `SFCC_OAUTH_USER_PASSWORD` user password used for authentication
* `SFCC_SANDBOX_API_HOST` set alternative sandbox API host
* `SFCC_SANDBOX_API_POLLING_TIMEOUT` set timeout for sandbox polling in minutes
* `DEBUG` enable verbose output

If you only want a single CLI command to write debug messages prepend the command using, e.g. `DEBUG=* sfcc-ci <sub:command>`.

## Parameter Precedence ##

The parameters are used with the following precedence:

1. Passing explicit params to the commandline (e.g `sfcc-ci client:auth client_id client_secret`)
2. Credentials in a `dw.json`
3. Creating an `.env` file 
4. Setting `env vars` on your  machine

## Authentication ##

### Oauth Credentials and Secrets ###

Depending on how you use `sfcc-ci` you make use of command `sfcc-ci auth:login` or `sfcc-ci client:auth` to authenticate. These commands accept credentials being explicitly passed as arguments to these commands. Use `sfcc-ci auth:login --help` and `sfcc-ci client:auth --help` for more info. However, there are alternative ways on how to make credentials available to the CLI for authentication:

* You can define credentials in a `dw.json` file. The CLI will attempt to read this file (if present) from the current working directory.
* Alternatively you can use a set of well-known env vars (if set) which the CLI will use. Namely, these are `SFCC_OAUTH_CLIENT_ID` (client id), `SFCC_OAUTH_CLIENT_SECRET` (client secret), `SFCC_OAUTH_USER_NAME` (user name) and `SFCC_OAUTH_USER_PASSWORD` (user password). 
```bash
export SFCC_OAUTH_CLIENT_ID=<client-id>
export SFCC_OAUTH_CLIENT_SECRET=<client-secret>
export SFCC_OAUTH_USER_NAME=<user-name>
export SFCC_OAUTH_USER_PASSWORD=<user-password>
```
* Lastly you can make use of a `.env` file, which holds the credentials in form of `NAME=VALUE` using the same set of well-known env vars as above. The CLI will attempt to make use of the env vars in this file (if present) from the current working directory. For example:
```bash
SFCC_OAUTH_CLIENT_ID=<client-id>
SFCC_OAUTH_CLIENT_SECRET=<client-secret>
SFCC_OAUTH_USER_NAME=<user-name>
SFCC_OAUTH_USER_PASSWORD=<user-password>
```

### Authorization Server ###

`sfcc-ci` uses a default authorization server. You can overwrite this authorization server and use an alternative login url using the env var `SFCC_LOGIN_URL`:

```bash
export SFCC_LOGIN_URL=<alternative-authorization-server>
```

Removing the env var (`unset SFCC_LOGIN_URL`) will make the CLI use the default authorization server again.

### Oauth Local Port ###

`sfcc-ci` uses a default Oauth local port for authentication flow via command `sfcc-ci auth:login`. You can overwrite this port and use an alternative port number (e.g. if the default port is used on your machine and you cannot use is) using the env var `SFCC_OAUTH_LOCAL_PORT`:

```bash
export SFCC_OAUTH_LOCAL_PORT=<alternative-port>
```

Removing the env var (`unset SFCC_OAUTH_LOCAL_PORT`) will make the CLI use the default port again.

## Authorization ##

Depending on which activities you want to want to perform, you have to ensure proper permissions have been granted beforehand. The required permissions and how to grant them depends on the commands you want to perform and whether you want to execute commands interactively (with the presence of a user) or implement automations (no user present).

Consult the table below to set permissions depending on the activity desired:

Commands | Interactive Use | Automation Use
------------ | ------------ | -------------
data:* | OCAPI Data API Settings | OCAPI Data API Settings
sandbox:* | Sandbox API User role assigned to user | Sandbox API User role assigned to API client
instance:* | OCAPI Data API Settings | OCAPI Data API Settings
code:* | OCAPI Data API Settings | OCAPI Data API Settings
job:* | OCAPI Data API Settings | OCAPI Data API Settings
cartridge:* | OCAPI Data API Settings | OCAPI Data API Settings
org:* | Account Administrator role assigned to user | Account Administrator role assigned to API client
role:* | Account Administrator role assigned to user _or_ OCAPI Data API Settings | Account Administrator role assigned to API client _or_ OCAPI Data API Settings 
users:* | Account Administrator role assigned to user _or_ OCAPI Data API Settings | Account Administrator role assigned to API client _or_ OCAPI Data API Settings

### Authorizing a User ###

Authorizing a user usually requires assigning the required role to the user in Account Manager. Assigning a role to a user in Account Manager, such as the `Sandbox API User` role, itself requires the Account Administrator role.

### Authorizing an API Client ###

Authorizing an API client requires assigning the required role to the API client in Account Manager or granting permissions to the API client on the B2C Commerce instance via the OCAPI Data API settings. Assigning a role to an API client in Account Manager, such as the `Sandbox API User` role, itself requires the Account Administrator or API Admin role.

## Sandbox API ##

### API Server ###

`sfcc-ci` uses a default host for the sandbox API. This is the standard Sandbox API Gateway at admin.dx.commercecloud.salesforce.com. Usually this is fine and you don't need to change this. However, you can overwrite this host and use an alternative host using the env var `SFCC_SANDBOX_API_HOST`:

```bash
export SFCC_SANDBOX_API_HOST=<alternative-sandbox-api-host>
```

Removing the env var (`unset SFCC_SANDBOX_API_HOST`) will make the CLI use the default host again.

### API Polling Timeout ###

`sfcc-ci` allows the creation of a sandbox in sync mode (see `sfcc-ci sandbox:create --help` for details). By default the polling of the sandbox status lasts for 10 minutes at maximum until the timeout is reached. You can overwrite this timeout and specify another timeout in minutes using the env var `SFCC_SANDBOX_API_POLLING_TIMEOUT`:

```bash
export SFCC_SANDBOX_API_POLLING_TIMEOUT=<alternative-sandbox-api-polling-timeout-in-minutes>
```

Removing the env var (`unset SFCC_SANDBOX_API_POLLING_TIMEOUT`) will make the CLI use the default timeout again.

## Debugging ##

You can force `sfcc-ci` to write debug messages to the console using the env var `DEBUG`. You can do this for globally by setting the env var, so that any following CLI command will write debug messages:

```bash
export DEBUG=*
```

If you only want a single CLI command to write debug messages use the the `-D,--debug` flag with any command, e.g. `sfcc-ci <sub:command> --debug`.

## Sorting list ##

To output objects to a sorted list, add the `-S,--sortby` option to one of the supported commands. Sort objects by specifying any field.

## CLI Examples ##

The examples below assume you have defined a set of environment variables:

* an API Key (the client ID)
* an API Secret (the client secret)

On Linux and MacOS you can set environment variables as follows:

```bash
export API_KEY=<my-api-key>
export API_SECRET=<my-api-secret>
```

On Windows you set them as follows:

```bash
set API_KEY=<my-api-key>
set API_SECRET=<my-api-secret>
```

The remainder of the examples below assume you are on Linux or MacOS. If you are on Windows you access environment variables using `%MY_ENV_VAR%` instead of `$MY_ENV_VAR`.

Note: Some CLI commands provide structured output of the operation result as JSON. To process this JSON a tool called `jq` comes in handy. Installation and documentation of `jq` is located at https://stedolan.github.io/jq/manual/. 

### Authentication ###

In an interactive mode you usually authenticate as follows:

```bash
sfcc-ci auth:login $API_KEY
```

In an automation scenario (where no user is present) authentication is done using API client credentials as follows:

```bash
sfcc-ci client:auth $API_KEY $API_SECRET
```

Logging out (and removing auth tokens from the machine):

```bash
sfcc-ci auth:logout
```

### Pushing Code ###

Pushing code to any SFCC instance and activate it:

```bash
sfcc-ci code:deploy <path/to/code_version.zip> -i your-instance.demandware.net
sfcc-ci code:activate <code_version> -i your-instance.demandware.net
```

### Data Import ###

Running an instance import (aka site import) on any SFCC instance:

```bash
sfcc-ci instance:upload <path/to/data.zip> -i your-instance.demandware.net
sfcc-ci instance:import <data.zip> -i your-instance.demandware.net -s
```

Running the instance import without waiting for the import to finish you omit the `--sync,-c` flag:

```bash
sfcc-ci instance:import <data.zip> -i your-instance.demandware.net
```

### Sandboxes ###

Provision a new sandbox, outputting the inbound and outbound IP addresses, uploading code and running an instance import:

```bash
SANDBOX=`sfcc-ci sandbox:create <a-realm> -s -j`
SANDBOX_HOST=`$SANDBOX | jq '.instance.host' -r`
sfcc-ci sandbox:ips
sfcc-ci code:deploy <path/to/code.zip> -i $SANDBOX_HOST
sfcc-ci instance:upload <path/to/data.zip> -i $SANDBOX_HOST -s
sfcc-ci instance:import <data.zip> -i your-instance.demandware.net
```
### Cartridges ###
Handles the cartridge path of your Site. Very useful for plugin installation.
You can put the cartridge on top or at the bottom of the cartridge path. Or if given an anchor cartridge at the before or after a cartridge.

```bash
sfcc-ci cartridge:add <cartridgename> -p [first|last] -S <siteid>
sfcc-ci cartridge:add <cartridgename> -p [before|after] -t [targetcartidge] -S <siteid>
```

# Using the JavaScript API #

There is a JavaScript API available, which you can use to program against and integrate the commands into your own project.

Make sfcc-ci available to your project by specifying the dependeny in your `package.json` first and running and `npm install` in your package. After that you require the API into your implementation using:

```javascript
  const sfcc = require('sfcc-ci');
```

The API is structured into sub modules. You may require sub modules directly, e.g.

```javascript
  const sfcc_auth = require('sfcc-ci').auth;
  const sfcc_cartridge = require('sfcc-ci').cartridge;
  const sfcc_code = require('sfcc-ci').code;
  const sfcc_instance = require('sfcc-ci').instance;
  const sfcc_job = require('sfcc-ci').job;
  const sfcc_slas = require('sfcc-ci').slas;
  const sfcc_user = require('sfcc-ci').user;
  const sfcc_webdav = require('sfcc-ci').webdav;
```

The following APIs are available (assuming `sfcc` refers to `require('sfcc-ci')`):

```javascript
  sfcc.auth.auth(client_id, client_secret, callback);
  sfcc.cartridge.add(instance, cartridgename, position, target, siteid, verbose, token, callback);
  sfcc.code.activate(instance, code_version, token, callback);
  sfcc.code.deploy(instance, archive, token, options, callback);
  sfcc.code.list(instance, token, callback);
  sfcc.code.compare(instance, localDirectories, options);
  sfcc.code.diffdeploy(instance, localDirectories, codeVersionName, options, activate);
  sfcc.instance.upload(instance, file, token, options, callback);
  sfcc.instance.import(instance, file_name, token, callback);
  sfcc.job.run(instance, job_id, job_params, token, callback);
  sfcc.job.status(instance, job_id, job_execution_id, token, callback);
  sfcc.manifest.generate(directories, ignorePatterns, targetDirectory, fileName);
  sfcc.slas.tenant.add(tenantId, shortcode, description, merchantName, contact, emailAddress, fileName, token).then(result => ...).catch(err => ...);
  sfcc.slas.tenant.get(tenantId, shortcode, token).then(result => ...).catch(err => ...);
  sfcc.slas.tenant.list(shortcode, token).then(result => ...).catch(err => ...);
  sfcc.slas.tenant.delete(tenantId, shortcode, token).then(result => ...).catch(err => ...);
  sfcc.slas.client.add(tenantId, shortcode, file, clientid, clientname, privateclient, ecomtenant, ecomsite, secret, channels, scopes, redirecturis, callbackuris, token).then(result => ...).catch(err => ...);
  sfcc.slas.client.get(tenantId, shortcode, clientId, token).then(result => ...).catch(err => ...);
  sfcc.slas.client.list(shortcode, tenantId, token).then(result => ...).catch(err => ...);
  sfcc.slas.client.delete(tenantId, shortcode, clientId, token).then(result => ...).catch(err => ...);
  sfcc.user.create(org, user, mail, firstName, lastName, token).then(result => ...).catch(err => ...);
  sfcc.user.list(org, role, login, count, sortBy, token).then(result => ...).catch(err => ...);
  sfcc.user.update(login, changes, token).then(result => ...).catch(err => ...);
  sfcc.user.grant(login, role, scope, token).then(result => ...).catch(err => ...);
  sfcc.user.revoke(login, role, scope, token).then(result => ...).catch(err => ...);
  sfcc.user.delete(login, purge, token).then(result => ...).catch(err => ...);
  sfcc.user.reset(login, token).then(result => ...).catch(err => ...);
  sfcc.user.createLocal(instance, login, user, token).then(result => ...).catch(err => ...);
  sfcc.user.searchLocal(instance, login, query, role, sortBy, count, start, token).then(result => ...).catch(err => ...);
  sfcc.user.updateLocal(instance, login, changes, token).then(result => ...).catch(err => ...);
  sfcc.user.grantLocal(instance, login, role, token).then(result => ...).catch(err => ...);
  sfcc.user.revokeLocal(instance, login, role, token).then(result => ...).catch(err => ...);
  sfcc.user.deleteLocal(instance, login, token).then(result => ...).catch(err => ...);
  sfcc.webdav.upload(instance, path, file, token, options, callback);
```

### Authentication ###

APIs available in `require('sfcc-ci').auth`:

`auth(client_id, client_secret, callback)`

Authenticates a clients and attempts to obtain a new Oauth2 token. Note, that tokens should be reused for subsequent operations. In case of a invalid token you may call this method again to obtain a new token.

Param         | Type        | Description
------------- | ------------| --------------------------------
client_id     | (String)    | The client ID
client_secret | (String)    | The client secret
callback      | (Function)  | Callback function executed as a result. The error and the token will be passed as parameters to the callback function.

**Returns:** (void) Function has no return value

Example:

```javascript
const sfcc = require('sfcc-ci');

var client_id = 'my_client_id';
var client_secret = 'my_client_id';

sfcc.auth.auth(client_id, client_secret, function(err, token) {
    if(token) {
        console.log('Authentication succeeded. Token is %s', token);
    }
    if(err) {
        console.error('Authentication error: %s', err);
    }
});

```

### Cartridge ###

APIs available in `require('sfcc-ci').cartridge`:

`add(instance, cartridgename, position, target, siteid, verbose, token, callback)`

Allows to add a cartridge to the cartridge path for a given site at a specific position.

Param         | Type        | Description
------------- | ------------| --------------------------------
instance      | (String)    | The instance to add the cartridge.
cartridgename | (String)    | The given cartride name.
position      | (String)    | Either first, last, before or after.
target        | (String)    | When position is 'before' or 'after', need to specify the target cartridge.
siteid        | (String)    | ID of the site, where the cartrdige should be added.
token         | (String)    | The Oauth token to use for authentication.
verbose       | (Boolean)   | Wether or not to use logging capabilities.
callback      | (Function)  | Callback function executed as a result. The error and the token will be passed as parameters to the callback function.

**Returns:** (void) Function has no return value

Example:

```javascript
const sfcc = require('sfcc-ci');

var instance = '"*.sandbox.us01.dx.commercecloud.salesforce.com';
var cartridgename = 'app_custom';
var position = 'before';
var target = 'app_storefront_base';
var siteid = 'RefArch';
var verbose = false;
var token = 1234;

sfcc.cartridge.add(instance, cartridgename, position, target, siteid, verbose, token, function(err, token) {
  // ...
});

```

***

### Code ###

APIs available in `require('sfcc-ci').code`:

`deploy(instance, archive, token, options, callback)`

Deploys a custom code archive onto a Commerce Cloud instance

Param         | Type        | Description
------------- | ------------| --------------------------------
instance      | (String)    | The instance to activate the code on
archive       | (String)    | The ZIP archive filename to deploy
token         | (String)    | The Oauth token to use use for authentication
options       | (Object)    | The options parameter can contains two properties: pfx: the path to the client certificate to use for two factor authentication. passphrase: the optional passphrase to use with the client certificate
callback      | (Function)  | Callback function executed as a result. The error will be passed as parameter to the callback function.

**Returns:** (void) Function has no return value

***

`list(instance, token, callback)`

Get all custom code versions deployed on a Commerce Cloud instance.

Param         | Type        | Description
------------- | ------------| --------------------------------
instance      | (String)    | The instance to activate the code on
token         | (String)    | The Oauth token to use for authentication
callback      | (Function)  | Callback function executed as a result. The error and the code versions will be passed as parameters to the callback function.

**Returns:** (void) Function has no return value

***

`activate(instance, code_version, token, callback)`

Activate the custom code version on a Commerce Cloud instance. If the code version is already active, no error is available.

Param         | Type        | Description
------------- | ------------| --------------------------------
instance      | (String)    | The instance to activate the code on
code_version  | (String)    | The code version to activate
token         | (String)    | The Oauth token to use use for authentication
callback      | (Function)  | Callback function executed as a result. The error will be passed as parameter to the callback function.

**Returns:** (void) Function has no return value

***

`compare(instance, localDirectories, options)`

Compare the given local directories with the given code version (or the active one if none specified) of the Commerce Cloud instance and provide a diff between the two

Param                     | Type        | Description
------------------------- | ------------| --------------------------------
instance                  | (String)    | The instance to activate the code on
localDirectories          | (Array)     | The list of local directories to compare with the remote instance
options                   | (Object)    | The object that contain all the possible options.
options.sourceCodeVersion | (String)    | This is the name of the code version from the instance to use as source of comparison. If not specified, the active code version is used.
options.manifestFileName  | (String)    | The name of the remote manifest file. If not provided, the `manifest.FILENAME` constant is used.
options.pfx               | (String)    | The path to the certificate to authenticate to the instance.
options.passphrase        | (String)    | The passphrase associated with the given certificate.
options.overrideLocalFile | (Boolean)   | If not provided, the process won't override any existing manifest previously downloaded, and will abort the process. If provided, then any existing downloaded manifest file will be overridden
options.ignorePatterns    | (Array)     | A list of [glob](https://www.npmjs.com/package/glob) patterns to use to ignore files while listing local files and generating the local manifest. If not provided, the default patterns are used: `['test/**/*', 'coverage/**/*', 'documentation/**/*', 'docs/**/*', '*.md']`
options.outputFile        | (Boolean)   | If provided, a file will be generated with the resuts in the comparison in the `process.cwd()` folder. Its path is then passed in the `resolve` method of the returned promise. If not provided, then the comparison results are passed in the `resolve` method of the returned promise.
options.removeFilesAfter  | (Boolean)   | If provided, the downloaded manifest and generated one (for local files) are removed. Only the output file will remain (if the option `outputFile` is provided). If not provided, any manifest used for the comparison will remain in the `process.cwd()` folder.
options.verbose           | (Object)    | Asks the process to log each stage of the comparison task.

**Returns:** (Promise) Returns a [Promise](https://developer.mozilla.org/en-US/docs/Web/JavaScript/Reference/Global_Objects/Promise).
The `resolve` method is called with either:
- The path of the output file which contain the comparison results, if the `outputFile` option is passed
- The JSON representation of the comparison results, if the `outputFile` option is **not** passed
The `reject` method is called with any error message if an error occurs during the comparison process

Example:

```javascript
const sfcc = require('sfcc-ci');

const instance = '"*.sandbox.us01.dx.commercecloud.salesforce.com';
const localDirectories = ['path/to/repo1', 'path/to/repo2'];
const options = {
    ignorePatterns: ['test/**/*', 'docs/**/*'],
    outputFile: true,
    removeFilesAfter: true,
    overrideLocalFile: true
};

sfcc.code.compare(instance, localDirectories, options)
    .then(deltaResult => {
        // do something with the delta result, which contains the difference between the local directories and the remote code version
    })
    .catch(err => console.log(err));

```

***

`diffdeploy(instance, localDirectories, codeVersionName, options, activate)`

Generate a manifest for the given local directories. Compare this manifest with the one within the active code version of the instance. Deploy only the files which have been updated locally comparing to the remote, within a newly created code version. Activate this newly generated code version if required in the options

Param                       | Type        | Description
--------------------------- | ------------| --------------------------------
instance                    | (String)    | The instance to activate the code on
localDirectories            | (Array)     | The list of local directories to compare with the remote instance
codeVersionName             | (String)    | The name of the new code version to use for the newly deployed code version
options                     | (Object)    | The object that contain all the possible options.
options.sourceCodeVersion   | (String)    | This is the name of the code version from the instance to use as source of comparison. If not specified, the active code version is used.
options.manifestFileName    | (String)    | The name of the remote manifest file. If not provided, the `manifest.FILENAME` constant is used.
options.pfx                 | (String)    | The path to the certificate to authenticate to the instance.
options.passphrase          | (String)    | The passphrase associated with the given certificate.
options.overrideLocalFile   | (Boolean)   | If not provided, the process won't override any existing manifest previously downloaded, and will abort the process. If provided, then any existing downloaded manifest file will be overridden
options.ignorePatterns      | (Array )    | A list of [glob](https://www.npmjs.com/package/glob) patterns to use to ignore files while listing local files and generating the local manifest. If not provided, the default patterns are used: `['test/**/*', 'coverage/**/*', 'documentation/**/*', 'docs/**/*', '*.md']`
options.forceDeployPatterns | (Array )    | A list of [glob](https://www.npmjs.com/package/glob) patterns to use to force the deployment for those files. The deploy will **ALWAYS** include these files within the deployment, regardless if these files were not changed or were ignored by the previous ignore patterns list.
options.removeFilesAfter    | (Boolean)   | If provided, the downloaded manifest and generated one (for local files) are removed. Only the output file will remain (if the option `outputFile` is provided). If not provided, any manifest used for the comparison will remain in the `process.cwd()` folder.
options.verbose             | (Object)    | Asks the process to log each stage of the comparison task.
activate                    | (Boolean)   | Asks the process to activate the newly deployed code version. If not provided, then the code version will remain on the instance deactivated.

**Returns:** (Promise) Returns a [Promise](https://developer.mozilla.org/en-US/docs/Web/JavaScript/Reference/Global_Objects/Promise).
The `resolve` method is called with `undefined` as parameter, meaning that the process finished successfully
The `reject` method is called with any error message if an error occurs during the comparison process

Example:

```javascript
const sfcc = require('sfcc-ci');

const instance = '"*.sandbox.us01.dx.commercecloud.salesforce.com';
const localDirectories = ['path/to/repo1', 'path/to/repo2'];
const codeVersionName = 'new_code_version';
const activate = true;
const options = {
    sourceCodeVersion: 'code_version_to_use_as_source',
    ignorePatterns: ['test/**/*', 'docs/**/*'],
    forceDeployPatterns: ['**/config/**/*'],
    outputFile: true,
    removeFilesAfter: true,
    overrideLocalFile: true
};

sfcc.code.diffdeploy(instance, localDirectories, codeVersionName, options, activate)
    .then(() => {
        // do something, now that the code has been deployed and activated successfully
    })
    .catch(err => console.log(err));

```

***

### Instance ###

APIs available in `require('sfcc').instance`:

`upload(instance, file, token, options, callback)`

Uploads an instance import file onto a Commerce Cloud instance.

Param         | Type        | Description
------------- | ------------| --------------------------------
instance      | (String)    | The instance to upload the import file to
file          | (String)    | The file to upload
token         | (String)    | The Oauth token to use use for authentication
options       | (Object)    | The options parameter can contains two properties: pfx: the path to the client certificate to use for two factor authentication. passphrase: the optional passphrase to use with the client certificate
callback      | (Function)  | Callback function executed as a result. The error will be passed as parameter to the callback function.

**Returns:** (void) Function has no return value

***

`import(instance, file_name, token, callback)`

Perform an instance import (aka site import) on a Commerce Cloud instance. You may use the API job.status to get the execution status of the import.

Param         | Type        | Description
------------- | ------------| --------------------------------
instance      | (String)    | Instance to start the import on
file_name     | (String)    | The import file to run the import with
token         | (String)    | The Oauth token to use use for authentication
callback      | (Function)  | Callback function executed as a result. The error and the job execution details will be passed as parameters to the callback function.

**Returns:** (void) Function has no return value

***

### Jobs ###

APIs available in `require('sfcc').job`:

`run(instance, job_id, job_params, token, callback)`

Starts a job execution on a Commerce Cloud instance. The job is triggered and the result of the attempt to start the job is returned. You may use the API job.status to get the current job execution status.

Param         | Type        | Description
------------- | ------------| --------------------------------
instance      | (String)    | Instance to start the job on
job_id        | (String)    | The job to start
token         | (String)    | The Oauth token to use use for authentication
job_params    | (Array)     | Array containing job parameters. A job parameter must be denoted by an object holding a key and a value property.
callback      | (Function)  | Callback function executed as a result. The error and the job execution details will be passed as parameters to the callback function.

**Returns:** (void) Function has no return value

***

`status(instance, job_id, job_execution_id, token, callback)`

Get the status of a job execution on a Commerce Cloud instance.

Param            | Type        | Description
---------------- | ------------| --------------------------------
instance         | (String)    | Instance the job was executed on.
job_id           | (String)    | The job to get the execution status for
job_execution_id | (String)    | The job execution id to get the status for
token            | (String)    | The Oauth token to use use for authentication
callback         | (Function)  | Callback function executed as a result. The error and the job execution details will be passed as parameters to the callback function.

**Returns:** (void) Function has no return value

***

### SLAS ###

APIs available in `require('sfcc').slas`:

`tenant.add(tenantId, shortcode, description, merchantName, contact, emailAddress, fileName)`

Adds the tenant details to the SLAS organization

Param         | Type        | Description
------------- | ------------| --------------------------------
tenantId      | (String)    | The tenant ID
shortcode     | (String)    | The short code of the org
description   | (String)    | Description of the tenant
merchantName  | (String)    | Name of the merchant
contact       | (String)    | Username of the user
emailAddress  | (String)    | Email address of the user
fileName      | (String)    | Path of the file containing all the params required for the tenant creation.

**Returns:** (Promise) The [Promise](https://developer.mozilla.org/en-US/docs/Web/JavaScript/Reference/Global_Objects/Promise) with its `resolve` or `reject` methods called respectively with the `result` or the `error`. The `result` variable here is the newly created tenant reponse.

***

`tenant.get(tenantId, shortcode)`

Gets the tenant matching the given `tenantId` for the given `shortCode`

Param         | Type        | Description
------------- | ------------| --------------------------------
tenantId      | (String)    | The tenant ID
shortcode     | (String)    | The short code of the org

**Returns:** (Promise) The [Promise](https://developer.mozilla.org/en-US/docs/Web/JavaScript/Reference/Global_Objects/Promise) with its `resolve` or `reject` methods called respectively with the `result` or the `error`. The `result` variable here is the tenant reponse.

***

`tenant.list(shortcode)`

Lists all the tenants for the given `shortCode`

Param         | Type        | Description
------------- | ------------| --------------------------------
shortcode     | (String)    | The short code of the org

**Returns:** (Promise) The [Promise](https://developer.mozilla.org/en-US/docs/Web/JavaScript/Reference/Global_Objects/Promise) with its `resolve` or `reject` methods called respectively with the `result` or the `error`. The `result` variable here is list of tenants reponse.

***

`tenant.delete(tenantId, shortcode)`

Deletes the tenant matching the given `tenantId` for the given `shortCode`

Param         | Type        | Description
------------- | ------------| --------------------------------
tenantId      | (String)    | The tenant ID
shortcode     | (String)    | The short code of the org

**Returns:** (Promise) The [Promise](https://developer.mozilla.org/en-US/docs/Web/JavaScript/Reference/Global_Objects/Promise) with its `resolve` or `reject` methods called respectively with the `result` or the `error`. The `result` variable here is the deletion reponse.

***

`client.add(tenantId, shortcode, file, clientid, clientname, privateclient, ecomtenant, ecomsite, secret, channels, scopes, redirecturis)`

Registers a new client within a given tenant

Param         | Type        | Description
------------- | ------------| --------------------------------
tenantId      | (String)    | The tenant ID
shortcode     | (String)    | The short code of the org
file          | (String)    | Path of the file containing all the params required for the client creation.
clientid      | (String)    | SLAS client id
clientname    | (String)    | The client name
privateclient | (Boolean)   | Is the client a private client or not
ecomtenant    | (String)    | The ecom tenant
ecomsite      | (String)    | The ecom site
secret        | (String)    | The secret tied to the client ID
channels      | (Array)     | The list of channels for the client
scopes        | (Array)     | The list of scopes authorized for the client
redirecturis  | (Array)     | The list of redirect URIs authorized for the client

**Returns:** (Promise) The [Promise](https://developer.mozilla.org/en-US/docs/Web/JavaScript/Reference/Global_Objects/Promise) with its `resolve` or `reject` methods called respectively with the `result` or the `error`. The `result` variable here is the newly created client reponse.

***

`client.get(tenantId, shortcode, clientId)`

Gets the tenant matching the given `clientid` for the given `tenantId` and `shortCode`

Param         | Type        | Description
------------- | ------------| --------------------------------
tenantId      | (String)    | The tenant ID
shortcode     | (String)    | The short code of the org
clientid      | (String)    | SLAS client id

**Returns:** (Promise) The [Promise](https://developer.mozilla.org/en-US/docs/Web/JavaScript/Reference/Global_Objects/Promise) with its `resolve` or `reject` methods called respectively with the `result` or the `error`. The `result` variable here is the client reponse.

***

`client.list(shortcode, tenantId)`

Lists all the clients for the given `tenantId` and `shortCode`

Param         | Type        | Description
------------- | ------------| --------------------------------
shortcode     | (String)    | The short code of the org
tenantId      | (String)    | The tenant ID

**Returns:** (Promise) The [Promise](https://developer.mozilla.org/en-US/docs/Web/JavaScript/Reference/Global_Objects/Promise) with its `resolve` or `reject` methods called respectively with the `result` or the `error`. The `result` variable here is list of clients reponse.

***

`client.delete(tenantId, shortcode, clientId)`

Deletes the client matching the given `clientId` for the given `tenantId` and `shortCode`

Param         | Type        | Description
------------- | ------------| --------------------------------
tenantId      | (String)    | The tenant ID
shortcode     | (String)    | The short code of the org
clientid      | (String)    | SLAS client id

**Returns:** (Promise) The [Promise](https://developer.mozilla.org/en-US/docs/Web/JavaScript/Reference/Global_Objects/Promise) with its `resolve` or `reject` methods called respectively with the `result` or the `error`. The `result` variable here is the deletion reponse.

***

### User ###

APIs available in `require('sfcc').user`:

`create(org, user, mail, firstName, lastName, token)`

Creates a new user into Account Manager

Param         | Type        | Description
------------- | ------------| --------------------------------
org           | (String)    | The org ID where to create the user
user          | (Object)    | The user object with all the required data in it
mail          | (String)    | The email of the user
firstName     | (String)    | The firstname of the user
lastName      | (String)    | The lastname of the user
token         | (String)    | The Oauth token to use use for authentication

**Returns:** (Promise) The [Promise](https://developer.mozilla.org/en-US/docs/Web/JavaScript/Reference/Global_Objects/Promise) with its `resolve` or `reject` methods called respectively with the `result` or the `error`. The `result` variable here is the newly created user object.

***

`list(org, role, login, count, sortBy, token)`

Lists all users eligible to manage from the Account Manager, based on the given filters (if any provided)

Param         | Type        | Description
------------- | ------------| --------------------------------
org           | (String)    | The org ID or null, if all users should be retrieved
role          | (String)    | The role or null, if all users should be retrieved
login         | (String)    | The login or null, if all users should be retrieved
count         | (Number)    | The max count of list items
sortBy        | (String)    | (Optional) field to sort the list of users by
token         | (String)    | The Oauth token to use use for authentication

**Returns:** (Promise) The [Promise](https://developer.mozilla.org/en-US/docs/Web/JavaScript/Reference/Global_Objects/Promise) with its `resolve` or `reject` methods called respectively with the `result` or the `error`. The `result` variable here is the results array.

***

`update(login, changes, token)`

Update a user into Account Manager

Param         | Type        | Description
------------- | ------------| --------------------------------
login         | (String)    | The login of the user to update
changes       | (Object)    | The changes to the user details
token         | (String)    | The Oauth token to use use for authentication

**Returns:** (Promise) The [Promise](https://developer.mozilla.org/en-US/docs/Web/JavaScript/Reference/Global_Objects/Promise) with its `resolve` or `reject` methods called respectively with the `result` or the `error`. The `result` variable here is the updated user.

***

`grant(login, role, scope, token)`

Grant a role to a user into Account Manager

Param         | Type        | Description
------------- | ------------| --------------------------------
login         | (String)    | The login (email) of the user
role          | (String)    | The role to grant
scope         | (String)    | The scope of the role to revoke
token         | (String)    | The Oauth token to use use for authentication

**Returns:** (Promise) The [Promise](https://developer.mozilla.org/en-US/docs/Web/JavaScript/Reference/Global_Objects/Promise) with its `resolve` or `reject` methods called respectively with the `result` or the `error`. The `result` variable here is the changed user.

***

`revoke(login, role, scope, token)`

Revoke a role to a user from Account Manager

Param         | Type        | Description
------------- | ------------| --------------------------------
login         | (String)    | The login (email) of the user
role          | (String)    | The role to grant
scope         | (String)    | The scope of the role to revoke
token         | (String)    | The Oauth token to use use for authentication

**Returns:** (Promise) The [Promise](https://developer.mozilla.org/en-US/docs/Web/JavaScript/Reference/Global_Objects/Promise) with its `resolve` or `reject` methods called respectively with the `result` or the `error`. The `result` variable here is the changed user.

***

`delete(login, purge, token)`

Delete a user from Account Manager

Param         | Type        | Description
------------- | ------------| --------------------------------
login         | (String)    | The user to delete
purge         | (Boolean)   | Whether to purge the user completely
token         | (String)    | The Oauth token to use use for authentication

**Returns:** (Promise) The [Promise](https://developer.mozilla.org/en-US/docs/Web/JavaScript/Reference/Global_Objects/Promise) with its `resolve` or `reject` methods called respectively with the `result` or the `error`. The `result` variable here is a boolean value that confirms if the user has been deleted or not.

***

`createLocal(instance, login, user, token)`

Creates a new local user on an instance

Param         | Type        | Description
------------- | ------------| --------------------------------
instance      | (String)    | The instance to create the user on
login         | (String)    | The user to delete
user          | (Object)    | The user details
token         | (String)    | The Oauth token to use use for authentication

**Returns:** (Promise) The [Promise](https://developer.mozilla.org/en-US/docs/Web/JavaScript/Reference/Global_Objects/Promise) with its `resolve` or `reject` methods called respectively with the `result` or the `error`. The `result` variable here is the created user.

***

`searchLocal(instance, login, query, role, sortBy, count, start, token)`

Search for local users on an instance

Param         | Type        | Description
------------- | ------------| --------------------------------
instance      | (String)    | The instance to create the user on
login         | (String)    | The login or null, if all users should be retrieved
query         | (String)    | The query to search users for
role          | (String)    | The role to search users for
sortBy        | (String)    | (Optional) field to sort users by
count         | (Number)    | (Optional) number of items per page
start         | (Number)    | (Optional) zero-based index of the first search hit to include
token         | (String)    | The Oauth token to use use for authentication

**Returns:** (Promise) The [Promise](https://developer.mozilla.org/en-US/docs/Web/JavaScript/Reference/Global_Objects/Promise) with its `resolve` or `reject` methods called respectively with the `result` or the `error`. The `result` variable here is the results of the search.

***

`updateLocal(instance, login, changes, token)`

Update a local user on an instance

Param         | Type        | Description
------------- | ------------| --------------------------------
instance      | (String)    | The instance to update the user on
login         | (String)    | The login of the local user to update
changes       | (Object)    | The changes to the user details
token         | (String)    | The Oauth token to use use for authentication

**Returns:** (Promise) The [Promise](https://developer.mozilla.org/en-US/docs/Web/JavaScript/Reference/Global_Objects/Promise) with its `resolve` or `reject` methods called respectively with the `result` or the `error`. The `result` variable here is the updated user.

***

`grantLocal(instance, login, role, token)`

Grant a role to a local user on an instance

Param         | Type        | Description
------------- | ------------| --------------------------------
instance      | (String)    | The instance to apply the role on the user on
login         | (String)    | The login of the local user to grant
role          | (String)    | The role to grant
token         | (String)    | The Oauth token to use use for authentication

**Returns:** (Promise) The [Promise](https://developer.mozilla.org/en-US/docs/Web/JavaScript/Reference/Global_Objects/Promise) with its `resolve` or `reject` methods called respectively with the `result` or the `error`. The `result` variable here is the changed user.

***

`revokeLocal(instance, login, role, token)`

Revoke a role from a local user on an instance

Param         | Type        | Description
------------- | ------------| --------------------------------
instance      | (String)    | The instance to apply the role on the user on
login         | (String)    | The login of the local user to revoke
role          | (String)    | The role to revoke
token         | (String)    | The Oauth token to use use for authentication

**Returns:** (Promise) The [Promise](https://developer.mozilla.org/en-US/docs/Web/JavaScript/Reference/Global_Objects/Promise) with its `resolve` or `reject` methods called respectively with the `result` or the `error`. The `result` variable here is the changed user.

***

`deleteLocal(instance, login, token)`

Delete a local user from an instance

Param         | Type        | Description
------------- | ------------| --------------------------------
instance      | (String)    | The instance to delete the user on
login         | (String)    | The login of the local user to delete
token         | (String)    | The Oauth token to use use for authentication

**Returns:** (Promise) The [Promise](https://developer.mozilla.org/en-US/docs/Web/JavaScript/Reference/Global_Objects/Promise) with its `resolve` or `reject` methods called respectively with the `result` or the `error`. The `result` variable here is a boolean value that confirms if the user has been deleted or not.

***

### Manifest ###

APIs available in `require('sfcc-ci').manifest`:

`generate(directories, ignorePatterns, targetDirectory, fileName)`

Generates the manifest file based on the given local directories.

Param                      | Type        | Description
-------------------------- | ------------| --------------------------------
directories                | (Array)     | The list of directories for which to generate a manifest. These directories has to contain a `cartridges` folder at their root level
ignorePatterns (Optional)  | (String)    | A list of [glob](https://www.npmjs.com/package/glob) patterns to use to ignore files while listing local files and generating the local manifest. If not provided, the default patterns are used: `['test/**/*', 'coverage/**/*', 'documentation/**/*', 'docs/**/*', '*.md']`
targetDirectory (Optional) | (Boolean)   | The directory where to store the generated manifest. If not provided, `process.cwd()` is used.
fileName (Optional)        | (Boolean)   | The file name to use while generating the manifest file. If not provided, the `require('sfcc-ci').manifest.FILENAME` constant is used.

**Returns:** (Promise) Returns a [Promise](https://developer.mozilla.org/en-US/docs/Web/JavaScript/Reference/Global_Objects/Promise).
The `resolve` method is called with newly generated manifest file path as parameter
The `reject` method is called with any error message if an error occurs during the comparison process

Example:

```javascript
const sfcc = require('sfcc-ci');

const directories = ['/path/to/repo1', '/path/to/repo2'];
const ignorePatterns = ['test/**/*', 'docs/**/*'];
const targetDirectory = 'path/to/target/directory';
const fileName = 'my_manifest.json';

sfcc.manifest.generate(directories, ignorePatterns, targetDirectory, fileName)
    .then(manifestPath => {
        // do something with the manifest path
    })
    .catch(err => console.log(err));

```

***

### WebDAV ###

APIs available in `require('sfcc').webdav`:

`upload(instance, path, file, token, options, callback)`

Uploads an arbitrary file onto a Commerce Cloud instance.

Param         | Type        | Description
------------- | ------------| --------------------------------
instance      | (String)    | The instance to upload the import file to
path          | (String)    | The path relative to .../webdav/Sites where the file to upload to
file          | (String)    | The file to upload
token         | (String)    | The Oauth token to use use for authentication
options       | (Object)    | The options parameter can contains two properties: pfx: the path to the client certificate to use for two factor authentication. passphrase: the optional passphrase to use with the client certificate
callback      | (Function)  | Callback function executed as a result. The error will be passed as parameter to the callback function.

**Returns:** (void) Function has no return value

***<|MERGE_RESOLUTION|>--- conflicted
+++ resolved
@@ -366,7 +366,6 @@
 
     Environment:
 
-<<<<<<< HEAD
       $SFCC_LOGIN_URL                    set login url used for authentication
       $SFCC_OAUTH_LOCAL_PORT             set Oauth local port for authentication flow
       $SFCC_OAUTH_CLIENT_ID              client id used for authentication
@@ -378,19 +377,6 @@
       $SFCC_SCAPI_SHORTCODE              the Salesforce Commerce (Headless) API Shortcode
       $SFCC_SCAPI_TENANTID               the Salesforce Commerce (Headless) API TenantId
       $DEBUG                             enable verbose output
-=======
-    $SFCC_LOGIN_URL                    set login url used for authentication
-    $SFCC_OAUTH_LOCAL_PORT             set Oauth local port for authentication flow
-    $SFCC_OAUTH_CLIENT_ID              client id used for authentication
-    $SFCC_OAUTH_CLIENT_SECRET          client secret used for authentication
-    $SFCC_OAUTH_USER_NAME              user name used for authentication
-    $SFCC_OAUTH_USER_PASSWORD          user password used for authentication
-    $SFCC_SANDBOX_API_HOST             set alternative sandbox API host
-    $SFCC_SANDBOX_API_POLLING_TIMEOUT  set timeout for sandbox polling in minutes
-    $SFCC_SCAPI_SHORTCODE              the Salesforce Commerce (Headless) API Shortcode
-    $SFCC_SCAPI_TENANTID               the Salesforce Commerce (Headless) API TenantId
-    $DEBUG                             enable verbose output
->>>>>>> 3ef06280
 
     Detailed Help:
 
