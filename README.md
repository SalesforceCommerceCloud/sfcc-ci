# Salesforce Commerce Cloud CLI #

The Salesforce Commerce Cloud CLI is a command line interface (CLI) for Salesforce Commerce Cloud. It can be used to facilitate deployment and continuous integration practices using Salesforce Commerce Cloud instances.

The CLI can be used from any machine either locally or from build tools, like Jenkins, Travis CI, Bitbucket Pipelines, Heroku CI etc.

In addition to the CLI a basic JavaScript API is included which can be used to integrate with higher level applications on Node.js.

# License #

Licensed under the current NDA and licensing agreement in place with your organization. (This is explicitly not open source licensing.)

# Who do I talk to? #

Feel free to create issues and enhancement requests or discuss on the existing ones, this will help us understanding in which area the biggest need is. Please refer to documentation below before doing so.

For discussions please start a topic on the [Community Suite discussion board](https://xchange.demandware.com/community/developer/community-suite/content) or join the [Google Hangout Group](https://hangouts.google.com/group/BJgvcyxpkieawZUg2).

* Maintainer: @tobiaslohr
* [Google Hangout Group](https://hangouts.google.com/group/BJgvcyxpkieawZUg2)

# What is this repository for? #

The focus of the tool is to streamline and easy the communication with Commerce Cloud instances as part of the CI/CD processes. It focuses on the deployment part supporting quality checks such as test execution, not on the quality checks itself.

**Features:**

* Interactive and headless authentication against Account Manager
* Support for B2C On-Demand Developer Sandboxes 
* Uses Open Commerce APIs completely
* Authentication using Oauth2 only, no Business Manager user needed
* Configuration of multiple instances incl. aliasing
* WebDAV connectivity
* Code deployment and code version management
* System job execution and monitoring (site import)
* Custom job execution and monitoring
<<<<<<< HEAD
* Add cartridges to site cartridge path
=======
* Exploring Account Manager orgs and management of users and roles
>>>>>>> f58c1faf
* JavaScript API

# How do I get set up? #

## Prerequisites ##

### Configure an API key ###

Ensure you have a valid Commerce Cloud API key (client ID) set up. If you don't have a API key, you can create one using the [Account Manager](https://account.demandware.com). Management of API keys is done in _Account Manager > API Client_ and requires _Account Administrator_ or _API Administrator_ role.

For automation (e.g. a build server integration) you'll need the API key as well as the API secret for authentication. If you want to use authentication in interactive mode, you have to set _Redirect URIs_ to `http://localhost:8080`. If you want to manage sandboxes you have to set _Default Scopes_ to `roles tenantFilter profile`.

### Grant your API key access to your instances ###

In order to perform CLI commands, you have to permit API calls to the Commerce Cloud instance(s) you wish to integrate with. You do that by modifying the Open Commerce API Settings as well as the WebDAV Client Permissions on the Commerce Cloud instance.

1. Log into the Business Manager
2. Navigate to _Administration > Site Development > Open Commerce API Settings_
3. Make sure, that you select _Data API_ and _Global_ from the select boxes
4. Add the permission set for your client ID to the settings. 

Use the following snippet as your client's permission set, replace `my_client_id` with your own client ID. Note, if you already have Open Commerce API Settings configured on your instance, e.g. for other API keys, you have to merge this permission set into the existing list of permission sets for the other clients.
```JSON
    {
      "_v": "19.5",
      "clients":
      [
        {
          "client_id": "my_client_id",
          "resources":
          [
            {
              "resource_id": "/code_versions",
              "methods": ["get"],
              "read_attributes": "(**)",
              "write_attributes": "(**)"
            },
            {
              "resource_id": "/code_versions/*",
              "methods": ["patch"],
              "read_attributes": "(**)",
              "write_attributes": "(**)"
            },
            {
              "resource_id": "/jobs/*/executions",
              "methods": ["post"],
              "read_attributes": "(**)",
              "write_attributes": "(**)"
            },
            {
              "resource_id": "/jobs/*/executions/*",
              "methods": ["get"],
              "read_attributes": "(**)",
              "write_attributes": "(**)"
            },
<<<<<<< HEAD
            { 
              "resource_id": "/sites/*/cartridges", 
              "methods": ["post"], 
              "read_attributes": "(**)", 
              "write_attributes": "(**)",
=======
            {
              "resource_id":"/role_search",
              "methods":["post"],
              "read_attributes":"(**)",
              "write_attributes":"(**)"
            },
            {
              "resource_id":"/roles/*",
              "methods":["get"],
              "read_attributes":"(**)",
              "write_attributes":"(**)"
            },
            {
              "resource_id":"/roles/*/user_search",
              "methods":["post"],
              "read_attributes":"(**)",
              "write_attributes":"(**)"
            },
            {
              "resource_id":"/roles/*/users/*",
              "methods":["put","delete"],
              "read_attributes":"(**)",
              "write_attributes":"(**)"
            },
            {
              "resource_id":"/user_search",
              "methods":["post"],
              "read_attributes":"(**)",
              "write_attributes":"(**)"
            },
            {
              "resource_id":"/users",
              "methods":["get"],
              "read_attributes":"(**)",
              "write_attributes":"(**)"
            },
            {
              "resource_id":"/users/*",
              "methods":["put","get","patch","delete"],
              "read_attributes":"(**)",
              "write_attributes":"(**)"
>>>>>>> f58c1faf
            }
          ]
        }
      ]
    }
```

5. Navigate to _Administration > Organization > WebDAV Client Permissions_
6. Add the permission set for your client ID to the permission settings.

Use the following snippet as your client's permission set, replace `my_client_id` with your client ID. Note, if you already have WebDAV Client Permissions configured, e.g. for other API keys, you have to merge this permission set into the existing list of permission sets for the other clients.
```JSON
    {
      "clients":
      [
        {
          "client_id": "my_client_id",
          "permissions":
          [
            {
              "path": "/impex",
              "operations": [
                "read_write"
              ]
            },
            {
              "path": "/cartridges",
              "operations": [
                "read_write"
              ]
            }
          ]
        }
      ]
    }
```

## Dependencies ##

If you plan to integrate with the JavaScript API or if you want to download the sources and use the CLI through Node you need Node.js and npm to be installed. No other dependencies.

If do not want to use the JavaScript API, but just the CLI you don't need Node.js and npm necessarily. See "Installation Instructions" for details below.

## Installation Instructions ##

You can install the CLI using a pre-built binary or from source using Node.js.

### Install Prebuilt Binary ###

If you are using the CLI but don't want to mess around with Node.js you can simply download the latest binaries for your OS at [Releases](https://github.com/SalesforceCommerceCloud/sfcc-ci/releases/latest). The assets with each release contain binaries for MacOS, Linux and Windows.

#### MacOS ####

1. Download the binary for MacOS.

2. Make the binary executable:

        chmod +x ./sfcc-ci-macos

3. Move the binary in to your PATH:

        sudo mv ./sfcc-ci-macos /usr/local/bin/sfcc-ci

### Linux ###

1. Download the binary for Linux.

2. Make the binary executable:

        chmod +x ./sfcc-ci-linux

3. Move the binary in to your PATH:

        sudo mv ./sfcc-ci-linux /usr/local/bin/sfcc-ci

### Windows ###

1. Download the binary for Windows.

2. Add the binary in to your PATH:

        set PATH=%PATH%;C:\path\to\binary

You are now ready to use the tool by running the main command `sfcc-ci`.

### Building from Source using Node.js ###

* Make sure Node.js and npm are installed.
* Clone or download the sources.
* * If you choose to clone, it best done through ssh along with an ssh key which you have to create with your Github account. 
* * If you choose to download the latest sources, you can do so from [Releases](https://github.com/SalesforceCommerceCloud/sfcc-ci/releases/latest), after which you have to unzip the archive.
* `cd` into the directory and run `npm install`. You may choose to install globally, by running `npm install -g` instead.
* Check if installation was successful by running `sfcc-ci --help`. In case you encouter any issues with running `sfcc-ci`, you may run `npm link` to create a symbolic link explicitly. The symbolic link enables you to run `sfcc-ci` from any location on your machine.

# Using the Command Line Interface #

## Commands ##

Use `sfcc-ci --help` to get started and see the list of commands available:

```bash
  Usage: sfcc-ci [options] [command]

  Options:

    -V, --version                                                   output the version number
    -D, --debug                                                     enable verbose output
    -h, --help                                                      output usage information

  Commands:

    auth:login [options] [client] [secret]                          Authenticate a present user for interactive use
    auth:logout                                                     End the current sessions and clears the authentication
    client:auth [options] [client] [secret] [user] [user_password]  Authenticate an API client with an optional user for automation use
    client:auth:renew                                               Renews the client authentication. Requires the initial client authentication to be run with the --renew option.
    client:auth:token                                               Return the current authentication token
    sandbox:realm:list [options]                                    List realms eligible to manage sandboxes for
    sandbox:realm:update [options]                                  Update realm settings
    sandbox:list [options]                                          List all available sandboxes
    sandbox:create [options]                                        Create a new sandbox
    sandbox:get [options]                                           Get detailed information about a sandbox
    sandbox:update [options]                                        Update a sandbox
    sandbox:start [options]                                         Start a sandbox
    sandbox:stop [options]                                          Stop a sandbox
    sandbox:restart [options]                                       Restart a sandbox
    sandbox:reset [options]                                         Reset a sandbox
    sandbox:delete [options]                                        Delete a sandbox
    instance:add [options] <instance> [alias]                       Adds a new Commerce Cloud instance to the list of configured instances
    instance:set <alias_or_host>                                    Sets a Commerce Cloud instance as the default instance
    instance:clear                                                  Clears all configured Commerce Cloud instances
    instance:list [options]                                         List instance and client details currently configured
    instance:upload [options] <archive>                             Uploads an instance import file onto a Commerce Cloud instance
    instance:import [options] <archive>                             Perform a instance import (aka site import) on a Commerce Cloud instance
    code:list [options]                                             List all custom code versions deployed on the Commerce Cloud instance
    code:deploy [options] <archive>                                 Deploys a custom code archive onto a Commerce Cloud instance
    code:activate [options] <version>                               Activate the custom code version on a Commerce Cloud instance
    job:run [options] <job_id> [job_parameters...]                  Starts a job execution on a Commerce Cloud instance
    job:status [options] <job_id> <job_execution_id>                Get the status of a job execution on a Commerce Cloud instance
<<<<<<< HEAD
    cartridge:add <cartridgename> [options]
=======
    org:list [options]                                              List all orgs eligible to manage
    role:list [options]                                             List roles
    role:grant [options]                                            Grant a role to a user
    role:revoke [options]                                           Revoke a role from a user
    user:list [options]                                             List users eligible to manage
    user:create [options]                                           Create a new user
    user:update [options]                                           Update a user
    user:delete [options]                                           Delete a user
>>>>>>> f58c1faf

  Environment:

    $SFCC_LOGIN_URL         set login url used for authentication
    $SFCC_OAUTH_LOCAL_PORT  set Oauth local port for authentication flow
    $SFCC_SANDBOX_API_HOST  set sandbox API host
    $DEBUG                  enable verbose output

  Detailed Help:

    Use sfcc-ci <sub:command> --help to get detailed help and example usage of sub:commands
```

Use `sfcc-ci <sub:command> --help` to get detailed help and example usage of a sub:command.

## Configuration ##

The CLI keeps it's own settings. The location of these settings are OS specific. On Linux they are located at `$HOME/.config/sfcc-ci-nodejs/`, on MacOS they are located at `$HOME/Library/Preferences/sfcc-ci-nodejs/`.

In addition the CLI can be configured by placing a `dw.json` file into the current working directory. The `dw.json` may carry details used run authentication.

```json
{
    "client-id": "aaaaaaaaaaaaaaaaaaaaaaaaaaaaaa",
    "client-secret": "aaaaaaaaaaaaaaaaaaaaaaaaaaaaaa",
    "hostname": "<dev-sandbox>.demandware.net"
}
```

## Environment Variables ##

The use of environment variables is optional. `sfcc-ci` respects the following environment variables which you can use to control, how the CLI works:

* `SFCC_LOGIN_URL` The login url used for authentication.
* `SFCC_OAUTH_LOCAL_PORT` Oauth local port for authentication flow.
* `SFCC_SANDBOX_API_HOST` Sandbox API host.
* `DEBUG` Debugging mode.

If you only want a single CLI command to write debug messages prepend the command using, e.g. `DEBUG=* sfcc-ci <sub:command>`.

## Authentication ##

`sfcc-ci` uses a default authorization server. You can overwrite this authorization server and use an alternative login url using the env var `SFCC_LOGIN_URL`:

```bash
export SFCC_LOGIN_URL=<alternative-authorization-server>
```

Removing the env var (`unset SFCC_LOGIN_URL`) will make the CLI use the default authorization server again.

## Oauth Local Port ##

`sfcc-ci` uses a default Oauth local port for authentication flow via command `sfcc-ci auth:login`. You can overwrite this port and use an alternative port number (e.g. if the default port is used on your machine and you cannot use is) using the env var `SFCC_OAUTH_LOCAL_PORT`:

```bash
export SFCC_OAUTH_LOCAL_PORT=<alternative-port>
```

Removing the env var (`unset SFCC_OAUTH_LOCAL_PORT`) will make the CLI use the default port again.

## Sandbox API ##

`sfcc-ci` uses a default host for the sandbox API. You can overwrite this host and use an alternative host using the env var `SFCC_SANDBOX_API_HOST`:

```bash
export SFCC_SANDBOX_API_HOST=<alternative-sandbox-api-host>
```

Removing the env var (`unset SFCC_SANDBOX_API_HOST`) will make the CLI use the default host again.

## Debugging ##

You can force `sfcc-ci` to write debug messages to the console using the env var `DEBUG`. You can do this for globally by setting the env var, so that any following CLI command will write debug messages:

```bash
export DEBUG=*
```

If you only want a single CLI command to write debug messages use the the `-D,--debug` flag with any command, e.g. `sfcc-ci <sub:command> --debug`.

## Sorting list ##

To output objects to a sorted list, add the `-S,--sortby` option to one of the supported commands. Sort objects by specifying any field.

## CLI Examples ##

The examples below assume you have defined a set of environment variables:

* an API Key (the client ID)
* an API Secret (the client secret)
* your Account Manager User Name
* your Account Manager User Password

On Linux and MacOS you can set environment variables as follows:

```bash
export API_KEY=<my-api-key>
export API_SECRET=<my-api-secret>
export API_USER=<my-user>
export API_USER_PW=<my-user-pw>
```

On Windows you set them as follows:

```bash
set API_KEY=<my-api-key>
set API_SECRET=<my-api-secret>
set API_USER=<my-user>
set API_USER_PW=<my-user-pw>
```

The remainder of the examples below assume you are on Linux or MacOS. If you are on Windows you access environment variables using `%MY_ENV_VAR%` instead of `$MY_ENV_VAR`.

Note: Some CLI commands provide structured output of the operation result as JSON. To process this JSON a tool called `jq` comes in handy. Installation and documentation of `jq` is located at https://stedolan.github.io/jq/manual/. 

### Authentication ###

In an interactive mode you usually authenticate as follows:

```bash
sfcc-ci auth:login $API_KEY
```

In an automation scenario (where no user is physically present) authentication is done as follows:

```bash
sfcc-ci client:auth $API_KEY $API_SECRET $API_USER $API_USER_PW
```

Logging out (and removing any traces of secrets from the machine):

```bash
sfcc-ci auth:logout
```

### Pushing Code ###

Pushing code to any SFCC instance and activate it:

```bash
sfcc-ci code:deploy <path/to/code_version.zip> -i your-instance.demandware.net
sfcc-ci code:activate <code_version> -i your-instance.demandware.net
```

### Data Import ###

Running an instance import (aka site import) on any SFCC instance:

```bash
sfcc-ci instance:upload <path/to/data.zip> -i your-instance.demandware.net
sfcc-ci instance:import <data.zip> -i your-instance.demandware.net -s
```

Running the instance import without waiting for the import to finish you omit the `--sync,-c` flag:

```bash
sfcc-ci instance:import <data.zip> -i your-instance.demandware.net
```

### Sandboxes ###

Provision a new sandbox, uploading code and running an instance import:

```bash
SANDBOX=`sfcc-ci sandbox:create <a-realm> -s -j`
SANDBOX_HOST=`$SANDBOX | jq '.instance.host' -r`
sfcc-ci code:deploy <path/to/code.zip> -i $SANDBOX_HOST
sfcc-ci instance:upload <path/to/data.zip> -i $SANDBOX_HOST -s
sfcc-ci instance:import <data.zip> -i your-instance.demandware.net
```
### Cartridges ###
Handles the cartridge path of your Site. Very useful for plugin installation.
You can put the cartridge on top or at the bottom of the cartridge path. Or if given an anchor cartridge at the before or after a cartridge.

```bash
sfcc-ci cartridge:add <cartridgename> -p [first|last] -S <siteid>
sfcc-ci cartridge:add <cartridgename> -p [before|after] -t [targetcartidge] -S <siteid>
```

# Using the JavaScript API #

There is a JavaScript API available, which you can use to program against and integrate the commands into your own project.

Make sfcc-ci available to your project by specifying the dependeny in your `package.json` first and running and `npm install` in your package. After that you require the API into your implementation using:

```javascript
  const sfcc = require('sfcc-ci');
```

The API is structured into sub modules. You may require sub modules directly, e.g.

```javascript
  const sfcc_auth = require('sfcc-ci').auth;
  const sfcc_code = require('sfcc-ci').code;
  const sfcc_instance = require('sfcc-ci').instance;
  const sfcc_job = require('sfcc-ci').job;
  const sfcc_webdav = require('sfcc-ci').webdav;
```

The following APIs are available (assuming `sfcc` refers to `require('sfcc-ci')`):

```javascript
  sfcc.auth.auth(client_id, client_secret, callback);
  sfcc.code.activate(instance, code_version, token, callback);
  sfcc.code.deploy(instance, archive, token, options, callback);
  sfcc.code.list(instance, token, callback);
  sfcc.instance.upload(instance, file, token, options, callback);
  sfcc.instance.import(instance, file_name, token, callback);
  sfcc.job.run(instance, job_id, job_params, token, callback);
  sfcc.job.status(instance, job_id, job_execution_id, token, callback);
  sfcc.webdav.upload(instance, path, file, token, options, callback);
```

### Authentication ###

APIs available in `require('sfcc-ci').auth`:

`auth(client_id, client_secret, callback)`

Authenticates a clients and attempts to obtain a new Oauth2 token. Note, that tokens should be reused for subsequent operations. In case of a invalid token you may call this method again to obtain a new token.

Param         | Type        | Description
------------- | ------------| --------------------------------
client_id     | (String)    | The client ID
client_secret | (String)    | The client secret
callback      | (Function)  | Callback function executed as a result. The error and the token will be passed as parameters to the callback function.

**Returns:** (void) Function has no return value

Example:

```javascript
const sfcc = require('sfcc-ci');

var client_id = 'my_client_id';
var client_secret = 'my_client_id';

sfcc.auth.auth(client_id, client_secret, function(err, token) {
    if(token) {
        console.log('Authentication succeeded. Token is %s', token);
    }
    if(err) {
        console.error('Authentication error: %s', err);
    }
});

```

***

### Code ###

APIs available in `require('sfcc-ci').code`:

`deploy(instance, archive, token, options, callback)`

Deploys a custom code archive onto a Commerce Cloud instance

Param         | Type        | Description
------------- | ------------| --------------------------------
instance      | (String)    | The instance to activate the code on
archive       | (String)    | The ZIP archive filename to deploy
token         | (String)    | The Oauth token to use use for authentication
options       | (Object)    | The options parameter can contains two properties: pfx: the path to the client certificate to use for two factor authentication. passphrase: the optional passphrase to use with the client certificate
callback      | (Function)  | Callback function executed as a result. The error will be passed as parameter to the callback function.

**Returns:** (void) Function has no return value

***

`list(instance, token, callback)`

Get all custom code versions deployed on a Commerce Cloud instance.

Param         | Type        | Description
------------- | ------------| --------------------------------
instance      | (String)    | The instance to activate the code on
token         | (String)    | The Oauth token to use use for authentication
callback      | (Function)  | Callback function executed as a result. The error and the code versions will be passed as parameters to the callback function.

**Returns:** (void) Function has no return value

***

`activate(instance, code_version, token, callback)`

Activate the custom code version on a Commerce Cloud instance. If the code version is already active, no error is available.

Param         | Type        | Description
------------- | ------------| --------------------------------
instance      | (String)    | The instance to activate the code on
code_version  | (String)    | The code version to activate
token         | (String)    | The Oauth token to use use for authentication
callback      | (Function)  | Callback function executed as a result. The error will be passed as parameter to the callback function.

**Returns:** (void) Function has no return value

***

### Instance ###

APIs available in `require('sfcc').instance`:

`upload(instance, file, token, options, callback)`

Uploads an instance import file onto a Commerce Cloud instance.

Param         | Type        | Description
------------- | ------------| --------------------------------
instance      | (String)    | The instance to upload the import file to
file          | (String)    | The file to upload
token         | (String)    | The Oauth token to use use for authentication
options       | (Object)    | The options parameter can contains two properties: pfx: the path to the client certificate to use for two factor authentication. passphrase: the optional passphrase to use with the client certificate
callback      | (Function)  | Callback function executed as a result. The error will be passed as parameter to the callback function.

**Returns:** (void) Function has no return value

***

`import(instance, file_name, token, callback)`

Perform an instance import (aka site import) on a Commerce Cloud instance. You may use the API job.status to get the execution status of the import.

Param         | Type        | Description
------------- | ------------| --------------------------------
instance      | (String)    | Instance to start the import on
file_name     | (String)    | The import file to run the import with
token         | (String)    | The Oauth token to use use for authentication
callback      | (Function)  | Callback function executed as a result. The error and the job execution details will be passed as parameters to the callback function.

**Returns:** (void) Function has no return value

***

### Jobs ###

APIs available in `require('sfcc').job`:

`run(instance, job_id, job_params, token, callback)`

Starts a job execution on a Commerce Cloud instance. The job is triggered and the result of the attempt to start the job is returned. You may use the API job.status to get the current job execution status.

Param         | Type        | Description
------------- | ------------| --------------------------------
instance      | (String)    | Instance to start the job on
job_id        | (String)    | The job to start
token         | (String)    | The Oauth token to use use for authentication
job_params    | (Array)     | Array containing job parameters. A job parameter must be denoted by an object holding a key and a value property.
callback      | (Function)  | Callback function executed as a result. The error and the job execution details will be passed as parameters to the callback function.

**Returns:** (void) Function has no return value

***

`status(instance, job_id, job_execution_id, token, callback)`

Get the status of a job execution on a Commerce Cloud instance.

Param            | Type        | Description
---------------- | ------------| --------------------------------
instance         | (String)    | Instance the job was executed on.
job_id           | (String)    | The job to get the execution status for
job_execution_id | (String)    | The job execution id to get the status for
token            | (String)    | The Oauth token to use use for authentication
callback         | (Function)  | Callback function executed as a result. The error and the job execution details will be passed as parameters to the callback function.

**Returns:** (void) Function has no return value

***

### WebDAV ###

APIs available in `require('sfcc').webdav`:

`upload(instance, path, file, token, options, callback)`

Uploads an arbitrary file onto a Commerce Cloud instance.

Param         | Type        | Description
------------- | ------------| --------------------------------
instance      | (String)    | The instance to upload the import file to
path          | (String)    | The path relative to .../webdav/Sites where the file to upload to
file          | (String)    | The file to upload
token         | (String)    | The Oauth token to use use for authentication
options       | (Object)    | The options parameter can contains two properties: pfx: the path to the client certificate to use for two factor authentication. passphrase: the optional passphrase to use with the client certificate
callback      | (Function)  | Callback function executed as a result. The error will be passed as parameter to the callback function.

**Returns:** (void) Function has no return value

***<|MERGE_RESOLUTION|>--- conflicted
+++ resolved
@@ -34,11 +34,8 @@
 * Code deployment and code version management
 * System job execution and monitoring (site import)
 * Custom job execution and monitoring
-<<<<<<< HEAD
 * Add cartridges to site cartridge path
-=======
 * Exploring Account Manager orgs and management of users and roles
->>>>>>> f58c1faf
 * JavaScript API
 
 # How do I get set up? #
@@ -94,13 +91,12 @@
               "read_attributes": "(**)",
               "write_attributes": "(**)"
             },
-<<<<<<< HEAD
             { 
               "resource_id": "/sites/*/cartridges", 
               "methods": ["post"], 
               "read_attributes": "(**)", 
               "write_attributes": "(**)",
-=======
+            },
             {
               "resource_id":"/role_search",
               "methods":["post"],
@@ -142,7 +138,6 @@
               "methods":["put","get","patch","delete"],
               "read_attributes":"(**)",
               "write_attributes":"(**)"
->>>>>>> f58c1faf
             }
           ]
         }
@@ -281,9 +276,7 @@
     code:activate [options] <version>                               Activate the custom code version on a Commerce Cloud instance
     job:run [options] <job_id> [job_parameters...]                  Starts a job execution on a Commerce Cloud instance
     job:status [options] <job_id> <job_execution_id>                Get the status of a job execution on a Commerce Cloud instance
-<<<<<<< HEAD
     cartridge:add <cartridgename> [options]
-=======
     org:list [options]                                              List all orgs eligible to manage
     role:list [options]                                             List roles
     role:grant [options]                                            Grant a role to a user
@@ -292,7 +285,6 @@
     user:create [options]                                           Create a new user
     user:update [options]                                           Update a user
     user:delete [options]                                           Delete a user
->>>>>>> f58c1faf
 
   Environment:
 
