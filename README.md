--- conflicted
+++ resolved
@@ -57,84 +57,6 @@
       "clients":
       [
         {
-<<<<<<< HEAD
-          "resource_id":"/code_versions",
-          "methods":["get"],
-          "read_attributes":"(**)",
-          "write_attributes":"(**)"
-        },
-        {
-          "resource_id":"/code_versions/*",
-          "methods":["patch"],
-          "read_attributes":"(**)",
-          "write_attributes":"(**)"
-        },
-        {
-          "resource_id":"/jobs/*/executions",
-          "methods":["post"],
-          "read_attributes":"(**)",
-          "write_attributes":"(**)"
-        },
-        {
-          "resource_id":"/jobs/*/executions/*",
-          "methods":["get"],
-          "read_attributes":"(**)",
-          "write_attributes":"(**)"
-        },
-        {
-          "resource_id":"/role_search",
-          "methods":["post"],
-          "read_attributes":"(**)",
-          "write_attributes":"(**)"
-        },
-        {
-          "resource_id":"/roles/*",
-          "methods":["get"],
-          "read_attributes":"(**)",
-          "write_attributes":"(**)"
-        },
-        {
-          "resource_id":"/roles/*/user_search",
-          "methods":["post"],
-          "read_attributes":"(**)",
-          "write_attributes":"(**)"
-        },
-        {
-          "resource_id":"/roles/*/users/*",
-          "methods":["put","delete"],
-          "read_attributes":"(**)",
-          "write_attributes":"(**)"
-        },
-        {
-          "resource_id":"/user_search",
-          "methods":["post"],
-          "read_attributes":"(**)",
-          "write_attributes":"(**)"
-        },
-        {
-          "resource_id":"/users/*",
-          "methods":["put","get"],
-          "read_attributes":"(**)",
-          "write_attributes":"(**)"
-        }
-      ]
-    }
-```
-Note, if you already have OCAPI Settings configured, e.g. for other clients, add this snippet to the list permission sets for the other clients as follows:
-```JSON
-    {
-      "_v":"18.8",
-      "clients":
-      [ 
-        {
-          /* ... */
-        },
-        /* the new permission set goes here */
-      ]
-    }
-```
-5. Navigate to Administration >  Organization >  WebDAV Client Permissions
-=======
           "client_id": "my_client_id",
           "resources":
           [
@@ -161,6 +83,42 @@
               "methods": ["get"],
               "read_attributes": "(**)",
               "write_attributes": "(**)"
+            },
+            {
+              "resource_id":"/role_search",
+              "methods":["post"],
+              "read_attributes":"(**)",
+              "write_attributes":"(**)"
+            },
+            {
+              "resource_id":"/roles/*",
+              "methods":["get"],
+              "read_attributes":"(**)",
+              "write_attributes":"(**)"
+            },
+            {
+              "resource_id":"/roles/*/user_search",
+              "methods":["post"],
+              "read_attributes":"(**)",
+              "write_attributes":"(**)"
+            },
+            {
+              "resource_id":"/roles/*/users/*",
+              "methods":["put","delete"],
+              "read_attributes":"(**)",
+              "write_attributes":"(**)"
+            },
+            {
+              "resource_id":"/user_search",
+              "methods":["post"],
+              "read_attributes":"(**)",
+              "write_attributes":"(**)"
+            },
+            {
+              "resource_id":"/users/*",
+              "methods":["put","get"],
+              "read_attributes":"(**)",
+              "write_attributes":"(**)"
             }
           ]
         }
@@ -169,7 +127,6 @@
 ```
 
 5. Navigate to _Administration > Organization > WebDAV Client Permissions_
->>>>>>> 471cd324
 6. Add the permission set for your client ID to the permission settings.
 
 Use the following snippet as your client's permission set, replace `my_client_id` with your client ID. Note, if you already have WebDAV Client Permissions configured, e.g. for other API keys, you have to merge this permission set into the existing list of permission sets for the other clients.
