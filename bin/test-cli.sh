#!/usr/bin/env bash

###############################################################################
###### Bootstrap
###############################################################################

# ensure jq is available
TEST_JQ=`hash jq`
if [ $? -eq 1 ]; then
	echo -e "jq is required to run the cli tests. Get jq from https://stedolan.github.io/jq/"
	exit 1
fi

# pass parameters in the following order: 
# $ bin/test-cli.sh <CLIENT_ID> <CLIENT_SECRET> <USER> <USER_PW> <HOST> <SANDBOX_REALM>

# mapping input parameters
ARG_CLIENT_ID=$1
ARG_CLIENT_SECRET=$2
ARG_USER=$3
ARG_USER_PW=$4
ARG_HOST=$5
ARG_SANDBOX_REALM=$6

# check on host
if [ "$ARG_HOST" = "" ]; then
    echo -e "Host is unknown. Using host of created sandbox for instance tests."
else
	echo -e "Using passed host for instance tests."
fi

# check on realm
if [ "$ARG_SANDBOX_REALM" = "" ]; then
    echo -e "Realm for sandbox API unknown."
	echo 
	exit 1
fi

###############################################################################
###### Testing ´sfcc-ci´
###############################################################################

echo "Testing command ´sfcc-ci´ without command and option:"
node ./cli.js
if [ $? -eq 0 ]; then
    echo -e "\t> OK"
else
	echo -e "\t> FAILED"
	exit 1
fi

echo "Testing command ´sfcc-ci´ without command and --help option:"
node ./cli.js --help
if [ $? -eq 0 ]; then
    echo -e "\t> OK"
else
	echo -e "\t> FAILED"
	exit 1
fi

echo "Testing command ´sfcc-ci´ without command and --version option:"
node ./cli.js --version
if [ $? -eq 0 ]; then
    echo -e "\t> OK"
else
	echo -e "\t> FAILED"
	exit 1
fi

echo "Testing command ´sfcc-ci´ and unknown command (expected to fail):"
node ./cli.js unknown
if [ $? -eq 1 ]; then
    echo -e "\t> OK"
else
	echo -e "\t> FAILED"
	exit 1
fi

###############################################################################
###### Testing ´sfcc-ci client:auth´
###############################################################################

echo "Testing command ´sfcc-ci client:auth´ without option:"
node ./cli.js client:auth "$ARG_CLIENT_ID" "$ARG_CLIENT_SECRET"
if [ $? -eq 0 ]; then
    echo -e "\t> OK"
else
	echo -e "\t> FAILED"
	exit 1
fi

echo "Testing command ´sfcc-ci client:auth´ with valid client, but invalid user credentials (expected to fail):"
node ./cli.js client:auth "$ARG_CLIENT_ID" "$ARG_CLIENT_SECRET" "foo" "bar"
if [ $? -eq 1 ]; then
    echo -e "\t> OK"
else
	echo -e "\t> FAILED"
	exit 1
fi

echo "Testing command ´sfcc-ci client:auth´ with valid client and user credentials:"
node ./cli.js client:auth "$ARG_CLIENT_ID" "$ARG_CLIENT_SECRET" "$ARG_USER" "$ARG_USER_PW"
if [ $? -eq 0 ]; then
    echo -e "\t> OK"
else
	echo -e "\t> FAILED"
	exit 1
fi

###############################################################################
###### Testing ´sfcc-ci client:auth:token´
###############################################################################

echo "Testing command ´sfcc-ci client:auth:token´:"
TEST_RESULT=`node ./cli.js client:auth:token`
if [ $? -eq 0 ] && [ ! -z "$TEST_RESULT" ]; then
    echo -e "\t> OK"
else
	echo -e "\t> FAILED"
	exit 1
fi

###############################################################################
###### Testing ´sfcc-ci client:renew´
###############################################################################

echo "Testing command ´sfcc-ci client:renew´ (expected to fail):"
node ./cli.js client:auth:renew
if [ $? -eq 1 ]; then
    echo -e "\t> OK"
else
	echo -e "\t> FAILED"
	exit 1
fi

echo "Testing command ´sfcc-ci client:auth´ with --renew option:"
node ./cli.js client:auth $ARG_CLIENT_ID $ARG_CLIENT_SECRET --renew
if [ $? -eq 0 ]; then
    echo -e "\t> OK"
else
	echo -e "\t> FAILED"
	exit 1
fi

echo "Testing command ´sfcc-ci client:auth:renew´ (expected to succeed):"
node ./cli.js client:auth:renew
if [ $? -eq 0 ]; then
    echo -e "\t> OK"
else
	echo -e "\t> FAILED"
	exit 1
fi

echo "Testing command ´sfcc-ci client:auth´ with --renew option and resource owner grant:"
node ./cli.js client:auth $ARG_CLIENT_ID $ARG_CLIENT_SECRET $ARG_USER $ARG_USER_PW --renew
if [ $? -eq 0 ]; then
    echo -e "\t> OK"
else
	echo -e "\t> FAILED"
	exit 1
fi

echo "Testing command ´sfcc-ci client:renew´ (expected to succeed):"
node ./cli.js client:auth:renew
if [ $? -eq 0 ]; then
    echo -e "\t> OK"
else
	echo -e "\t> FAILED"
	exit 1
fi

###############################################################################
###### Testing ´sfcc-ci auth:logout´
###############################################################################

echo "Testing command ´sfcc-ci auth:logout´:"
node ./cli.js auth:logout
if [ $? -eq 0 ]; then
    echo -e "\t> OK"
else
	echo -e "\t> FAILED"
	exit 1
fi

###############################################################################
###### Testing ´sfcc-ci sandbox:realm:list´
###############################################################################

# we have to re-authenticate with API key and user first
echo "Running ´sfcc-ci client:auth <api_key> <secret> <user> <pwd>´:"
node ./cli.js client:auth "$ARG_CLIENT_ID" "$ARG_CLIENT_SECRET" "$ARG_USER" "$ARG_USER_PW"
if [ $? -eq 0 ]; then
    echo -e "\t> OK"
else
	echo -e "\t> FAILED"
	exit 1
fi

echo "Testing command ´sfcc-ci sandbox:realm:list´:"
node ./cli.js sandbox:realm:list
if [ $? -eq 0 ]; then
    echo -e "\t> OK"
else
	echo -e "\t> FAILED"
	exit 1
fi

echo "Testing command ´sfcc-ci sandbox:realm:list --json´:"
node ./cli.js sandbox:realm:list --json
if [ $? -eq 0 ]; then
    echo -e "\t> OK"
else
	echo -e "\t> FAILED"
	exit 1
fi

echo "Testing command ´sfcc-ci sandbox:realm:list --realm´ (expected to fail):"
node ./cli.js sandbox:realm:list --realm
if [ $? -eq 1 ]; then
    echo -e "\t> OK"
else
	echo -e "\t> FAILED"
	exit 1
fi

echo "Testing command ´sfcc-ci sandbox:realm:list --realm <realm>´:"
node ./cli.js sandbox:realm:list --realm $ARG_SANDBOX_REALM
if [ $? -eq 0 ]; then
    echo -e "\t> OK"
else
	echo -e "\t> FAILED"
	exit 1
fi

echo "Testing command ´sfcc-ci sandbox:realm:list --realm <realm> --json´:"
node ./cli.js sandbox:realm:list --realm $ARG_SANDBOX_REALM --json
if [ $? -eq 0 ]; then
    echo -e "\t> OK"
else
	echo -e "\t> FAILED"
	exit 1
fi

echo "Testing command ´sfcc-ci sandbox:realm:list --realm <realm> --show-usage´:"
node ./cli.js sandbox:realm:list --realm $ARG_SANDBOX_REALM --show-usage
if [ $? -eq 0 ]; then
    echo -e "\t> OK"
else
	echo -e "\t> FAILED"
	exit 1
fi

###############################################################################
###### Testing ´sfcc-ci sandbox:realm:update´
###############################################################################

echo "Testing command ´sfcc-ci sandbox:realm:update´ (expected to fail):"
node ./cli.js sandbox:realm:update
if [ $? -eq 1 ]; then
    echo -e "\t> OK"
else
	echo -e "\t> FAILED"
	exit 1
fi

echo "Testing command ´sfcc-ci sandbox:realm:update --realm <INVALID_REALM>´ (expected to fail):"
node ./cli.js sandbox:realm:update --realm INVALID_REALM
if [ $? -eq 1 ]; then
    echo -e "\t> OK"
else
	echo -e "\t> FAILED"
	exit 1
fi

# memorize realm settings before tests
TEST_REALM_MAX_SANDBOX_TTL=`node ./cli.js sandbox:realm:list --realm $ARG_SANDBOX_REALM --json | jq '.configuration.sandbox.sandboxTTL.maximum' -r`
TEST_REALM_DEFAULT_SANDBOX_TTL=`node ./cli.js sandbox:realm:list --realm $ARG_SANDBOX_REALM --json | jq '.configuration.sandbox.sandboxTTL.defaultValue' -r`

echo "Testing command ´sfcc-ci sandbox:realm:update --realm <realm> --max-sandbox-ttl 144´:"
node ./cli.js sandbox:realm:update --realm $ARG_SANDBOX_REALM --max-sandbox-ttl 144
if [ $? -eq 0 ]; then
    echo -e "\t> OK"
else
	echo -e "\t> FAILED"
	exit 1
fi
echo "Testing command ´sfcc-ci sandbox:realm:update --realm <realm> --max-sandbox-ttl <previous>´ (restore):"
node ./cli.js sandbox:realm:update --realm $ARG_SANDBOX_REALM --max-sandbox-ttl $TEST_REALM_MAX_SANDBOX_TTL
if [ $? -eq 0 ]; then
    echo -e "\t> OK"
else
	echo -e "\t> FAILED"
	exit 1
fi

echo "Testing command ´sfcc-ci sandbox:realm:update --realm <realm> --default-sandbox-ttl 12´:"
node ./cli.js sandbox:realm:update --realm $ARG_SANDBOX_REALM --default-sandbox-ttl 12
if [ $? -eq 0 ]; then
    echo -e "\t> OK"
else
	echo -e "\t> FAILED"
	exit 1
fi
echo "Testing command ´sfcc-ci sandbox:realm:update --realm <realm> --default-sandbox-ttl <previous>´ (restore):"
node ./cli.js sandbox:realm:update --realm $ARG_SANDBOX_REALM --default-sandbox-ttl $TEST_REALM_DEFAULT_SANDBOX_TTL
if [ $? -eq 0 ]; then
    echo -e "\t> OK"
else
	echo -e "\t> FAILED"
	exit 1
fi

###############################################################################
###### Testing ´sfcc-ci sandbox:list´
###############################################################################

echo "Testing command ´sfcc-ci sandbox:list´:"
node ./cli.js sandbox:list
if [ $? -eq 0 ]; then
    echo -e "\t> OK"
else
	echo -e "\t> FAILED"
	exit 1
fi

echo "Testing command ´sfcc-ci sandbox:list --json´:"
node ./cli.js sandbox:list --json
if [ $? -eq 0 ]; then
    echo -e "\t> OK"
else
	echo -e "\t> FAILED"
	exit 1
fi

echo "Testing command ´sfcc-ci sandbox:list --sortby´ (expected to fail):"
node ./cli.js sandbox:list --sortby
if [ $? -eq 1 ]; then
    echo -e "\t> OK"
else
	echo -e "\t> FAILED"
	exit 1
fi

echo "Testing command ´sfcc-ci sandbox:list --sortby createdAt´:"
node ./cli.js sandbox:list --sortby createdAt
if [ $? -eq 0 ]; then
    echo -e "\t> OK"
else
	echo -e "\t> FAILED"
	exit 1
fi

echo "Testing command ´sfcc-ci sandbox:list --sortby createdAt --json´:"
node ./cli.js sandbox:list --sortby createdAt --json
if [ $? -eq 0 ]; then
    echo -e "\t> OK"
else
	echo -e "\t> FAILED"
	exit 1
fi

###############################################################################
###### Testing ´sfcc-ci sandbox:create´
###############################################################################

echo "Testing command ´sfcc-ci sandbox:create --realm <INVALID_REALM>´ (expected to fail):"
node ./cli.js sandbox:create --realm INVALID_REALM
if [ $? -eq 1 ]; then
    echo -e "\t> OK"
else
	echo -e "\t> FAILED"
	exit 1
fi

echo "Testing command ´sfcc-ci sandbox:create --realm <realm> --ttl 1 --sync´:"
node ./cli.js sandbox:create --realm $ARG_SANDBOX_REALM --ttl 1 --sync
if [ $? -eq 0 ]; then
    echo -e "\t> OK"
else
	echo -e "\t> FAILED"
	exit 1
fi

echo "Testing command ´sfcc-ci sandbox:create --realm <realm> --ttl 1 --sync --json´:"
TEST_NEW_SANDBOX_RESULT=`node ./cli.js sandbox:create --realm $ARG_SANDBOX_REALM --ttl 1 --sync --json`
if [ $? -eq 0 ]; then
    echo -e "\t> OK"
else
	echo -e "\t> FAILED"
	exit 1
fi
# grab some sandbox details for next set of tests
TEST_NEW_SANDBOX_ID=`echo $TEST_NEW_SANDBOX_RESULT | jq '.sandbox.id' -r`
TEST_NEW_SANDBOX_INSTANCE=`echo $TEST_NEW_SANDBOX_RESULT | jq '.sandbox.instance' -r`
TEST_NEW_SANDBOX_HOST=`node ./cli.js sandbox:get --sandbox $TEST_NEW_SANDBOX_ID --host`

if [ "$ARG_HOST" = "" ]; then
	ARG_HOST=$TEST_NEW_SANDBOX_HOST
fi

###############################################################################
###### Testing ´sfcc-ci sandbox:get´
###############################################################################

echo "Testing command ´sfcc-ci sandbox:get´ (expected to fail):"
node ./cli.js sandbox:get
if [ $? -eq 1 ]; then
    echo -e "\t> OK"
else
	echo -e "\t> FAILED"
	exit 1
fi

echo "Testing command ´sfcc-ci sandbox:get --sandbox <INVALID_ID>´ (expected to fail):"
node ./cli.js sandbox:get --sandbox INVALID_ID
if [ $? -eq 1 ]; then
    echo -e "\t> OK"
else
	echo -e "\t> FAILED"
	exit 1
fi

echo "Testing command ´sfcc-ci sandbox:get --sandbox <sandbox>´:"
node ./cli.js sandbox:get --sandbox $TEST_NEW_SANDBOX_ID
if [ $? -eq 0 ]; then
    echo -e "\t> OK"
else
	echo -e "\t> FAILED"
	exit 1
fi

echo "Testing command ´sfcc-ci sandbox:get --sandbox <sandbox> --json´:"
node ./cli.js sandbox:get --sandbox $TEST_NEW_SANDBOX_ID --json
if [ $? -eq 0 ]; then
    echo -e "\t> OK"
else
	echo -e "\t> FAILED"
	exit 1
fi

echo "Testing command ´sfcc-ci sandbox:get --sandbox <sandbox>´ (using <realm>-<instance> as id):"
node ./cli.js sandbox:get --sandbox $ARG_SANDBOX_REALM"_"$TEST_NEW_SANDBOX_INSTANCE
if [ $? -eq 0 ]; then
    echo -e "\t> OK"
else
	echo -e "\t> FAILED"
	exit 1
fi

echo "Testing command ´sfcc-ci sandbox:get --sandbox <sandbox> --host´:"
node ./cli.js sandbox:get --sandbox $TEST_NEW_SANDBOX_ID --host
if [ $? -eq 0 ]; then
    echo -e "\t> OK"
else
	echo -e "\t> FAILED"
	exit 1
fi

echo "Testing command ´sfcc-ci sandbox:get --sandbox <sandbox> --show-usage´:"
node ./cli.js sandbox:get --sandbox $TEST_NEW_SANDBOX_ID --show-usage
if [ $? -eq 0 ]; then
    echo -e "\t> OK"
else
	echo -e "\t> FAILED"
	exit 1
fi

echo "Testing command ´sfcc-ci sandbox:get --sandbox <sandbox> --show-operations´:"
node ./cli.js sandbox:get --sandbox $TEST_NEW_SANDBOX_ID --show-operations
if [ $? -eq 0 ]; then
    echo -e "\t> OK"
else
	echo -e "\t> FAILED"
	exit 1
fi

echo "Testing command ´sfcc-ci sandbox:get --sandbox <sandbox> --show-settings´:"
node ./cli.js sandbox:get --sandbox $TEST_NEW_SANDBOX_ID --show-settings
if [ $? -eq 0 ]; then
    echo -e "\t> OK"
else
	echo -e "\t> FAILED"
	exit 1
fi

echo "Testing command ´sfcc-ci sandbox:get --sandbox <sandbox> --show-storage´:"
node ./cli.js sandbox:get --sandbox $TEST_NEW_SANDBOX_ID --show-storage
if [ $? -eq 0 ]; then
    echo -e "\t> OK"
else
	echo -e "\t> FAILED"
	exit 1
fi

###############################################################################
###### Testing ´sfcc-ci sandbox:update´
###############################################################################

echo "Testing command ´sfcc-ci sandbox:update´ (expected to fail):"
node ./cli.js sandbox:update
if [ $? -eq 1 ]; then
    echo -e "\t> OK"
else
	echo -e "\t> FAILED"
	exit 1
fi

echo "Testing command ´sfcc-ci sandbox:update --sandbox <INVALID_ID>´ (expected to fail):"
node ./cli.js sandbox:update --sandbox INVALID_ID
if [ $? -eq 1 ]; then
    echo -e "\t> OK"
else
	echo -e "\t> FAILED"
	exit 1
fi

echo "Testing command ´sfcc-ci sandbox:update <sandbox> --ttl 0´:"
node ./cli.js sandbox:update --sandbox $TEST_NEW_SANDBOX_ID --ttl 0
if [ $? -eq 0 ]; then
    echo -e "\t> OK"
else
	echo -e "\t> FAILED"
	exit 1
fi

echo "Testing command ´sfcc-ci sandbox:update <sandbox> --ttl 2´:"
node ./cli.js sandbox:update --sandbox $TEST_NEW_SANDBOX_ID --ttl 1
if [ $? -eq 0 ]; then
    echo -e "\t> OK"
else
	echo -e "\t> FAILED"
	exit 1
fi

###############################################################################
###### Testing ´sfcc-ci sandbox:alias:*´
###############################################################################

echo "Testing command ´sfcc-ci sandbox:alias:list´ (invalid alias):"
node ./cli.js sandbox:alias:list --sandbox $TEST_NEW_SANDBOX_ID -a invalidId
if [ $? -eq 1 ]; then
    echo -e "\t> OK"
else
	echo -e "\t> FAILED"
	exit 1
fi

echo "Testing command ´sfcc-ci sandbox:alias:add´ without sbx and alias (expected to fail):"
node ./cli.js sandbox:alias:add
if [ $? -eq 1 ]; then
    echo -e "\t> OK"
else
	echo -e "\t> FAILED"
	exit 1
fi

echo "Testing command ´sfcc-ci sandbox:alias:add´ without alias (expected to fail):"
node ./cli.js sandbox:alias:add --sandbox $TEST_NEW_SANDBOX_ID
if [ $? -eq 1 ]; then
    echo -e "\t> OK"
else
	echo -e "\t> FAILED"
	exit 1
fi

<<<<<<< HEAD
echo "Testing command ´sfcc-ci sandbox:alias:add´: "
ALIAS_RESULT=`node ./cli.js sandbox:alias:add --sandbox $TEST_NEW_SANDBOX_ID -h my.newalias.com`
=======
echo "Testing command ´sfcc-ci sandbox:alias:add´:"
ALIAS_RESULT=`node ./cli.js sandbox:alias:add --sandbox $TEST_NEW_SANDBOX_ID -h my.newalias.com --json`
>>>>>>> dc90da17
if [ $? -eq 0 ]; then
    echo -e "\t> OK"
else
	echo -e "\t> FAILED"
	exit 1
fi

TEST_NEW_ALIAS_ID=`echo $ALIAS_RESULT | jq '.sandboxId' -r`
echo "Testing command ´sfcc-ci sandbox:alias:list´ with sbx and alias:"
node ./cli.js sandbox:alias:list --sandbox $TEST_NEW_SANDBOX_ID -a $TEST_NEW_ALIAS_ID --json
if [ $? -eq 0 ]; then
    echo -e "\t> OK"
else
	echo -e "\t> FAILED"
	exit 1
fi

echo "Testing command ´sfcc-ci sandbox:alias:list´ without sbx (expected to fail)):"
node ./cli.js sandbox:alias:list
if [ $? -eq 1 ]; then
    echo -e "\t> OK"
else
	echo -e "\t> FAILED"
	exit 1
fi


echo "Testing command ´sfcc-ci sandbox:alias:list:´ with sbx"
node ./cli.js sandbox:alias:list --sandbox $TEST_NEW_SANDBOX_ID
if [ $? -eq 0 ]; then
    echo -e "\t> OK"
else
	echo -e "\t> FAILED"
	exit 1
fi

echo "Testing command ´sfcc-ci sandbox:alias:delete´ (invalid alias):"
node ./cli.js sandbox:alias:delete --sandbox $TEST_NEW_SANDBOX_ID -a $TEST_NEW_ALIAS_ID --noprompt
if [ $? -eq 0 ]; then
    echo -e "\t> OK"
else
	echo -e "\t> FAILED"
	exit 1
fi

###############################################################################
###### Testing ´sfcc-ci instance:clear´
###############################################################################

echo "Testing command ´sfcc-ci instance:add´ (without alias):"
node ./cli.js instance:add $ARG_HOST
if [ $? -eq 0 ]; then
    echo -e "\t> OK"
else
	echo -e "\t> FAILED"
	exit 1
fi

echo "Testing command ´sfcc-ci instance:clear´:"
node ./cli.js instance:clear
if [ $? -eq 0 ]; then
    echo -e "\t> OK"
else
	echo -e "\t> FAILED"
	exit 1
fi

###############################################################################
###### Testing ´sfcc-ci instance:add´
###############################################################################

echo "Testing command ´sfcc-ci instance:add´ (with alias):"
node ./cli.js instance:add $ARG_HOST my
if [ $? -eq 0 ]; then
    echo -e "\t> OK"
else
	echo -e "\t> FAILED"
	exit 1
fi

echo "Testing command ´sfcc-ci instance:add´ with invalid instance (expected to fail):"
node ./cli.js instance:add my-instance.demandware.net
if [ $? -eq 1 ]; then
    echo -e "\t> OK"
else
	echo -e "\t> FAILED"
	exit 1
fi

echo "Testing command ´sfcc-ci instance:add´:"
node ./cli.js instance:add $ARG_HOST someotheralias
if [ $? -eq 0 ]; then
    echo -e "\t> OK"
else
	echo -e "\t> FAILED"
	exit 1
fi

###############################################################################
###### Testing ´sfcc-ci instance:set´
###############################################################################

echo "Testing command ´sfcc-ci instance:set´ with host name:"
node ./cli.js instance:set $ARG_HOST
if [ $? -eq 0 ]; then
    echo -e "\t> OK"
else
	echo -e "\t> FAILED"
	exit 1
fi

echo "Testing command ´sfcc-ci instance:set´ with alias:"
node ./cli.js instance:set my
if [ $? -eq 0 ]; then
    echo -e "\t> OK"
else
	echo -e "\t> FAILED"
	exit 1
fi

###############################################################################
###### Testing ´sfcc-ci instance:upload´
###############################################################################

echo "Testing command ´sfcc-ci instance:upload´:"
node ./cli.js instance:upload ./test/cli/site_import.zip
if [ $? -eq 0 ]; then
    echo -e "\t> OK"
else
	echo -e "\t> FAILED"
	exit 1
fi

echo "Testing command ´sfcc-ci instance:upload´ with --instance option:"
node ./cli.js instance:upload ./test/cli/site_import.zip --instance $ARG_HOST
if [ $? -eq 0 ]; then
    echo -e "\t> OK"
else
	echo -e "\t> FAILED"
	exit 1
fi

echo "Testing command ´sfcc-ci instance:upload´ with non-existing file (expected to fail):"
node ./cli.js instance:upload ./test/does/not/exist/site_import.zip
if [ $? -eq 1 ]; then
    echo -e "\t> OK"
else
	echo -e "\t> FAILED"
	exit 1
fi

###############################################################################
###### Testing ´sfcc-ci instance:import´
###############################################################################

echo "Testing command ´sfcc-ci instance:import´ with --sync option:"
node ./cli.js instance:import site_import.zip --sync
if [ $? -eq 0 ]; then
    echo -e "\t> OK"
else
	echo -e "\t> FAILED"
	exit 1
fi

echo "Testing command ´sfcc-ci instance:import´ with --json and --sync option:"
TEST_RESULT=`node ./cli.js instance:import site_import.zip --json --sync | jq '.exit_status.code' -r`
if [ $? -eq 0 ] && [ $TEST_RESULT = "OK" ]; then
    echo -e "\t> OK"
else
	echo -e "\t> FAILED"
	echo -e "\t> Test result was: $TEST_RESULT"
	exit 1
fi

echo "Testing command ´sfcc-ci instance:import´ with --instance option:"
node ./cli.js instance:import site_import.zip --instance $ARG_HOST
if [ $? -eq 0 ]; then
    echo -e "\t> OK"
else
	echo -e "\t> FAILED"
	exit 1
fi

###############################################################################
###### Testing ´sfcc-ci code:deploy´
###############################################################################

echo "Testing command ´sfcc-ci code:deploy´ without option:"
node ./cli.js code:deploy ./test/cli/code_version.zip
if [ $? -eq 0 ]; then
    echo -e "\t> OK"
else
	echo -e "\t> FAILED"
	exit 1
fi

echo "Testing command ´sfcc-ci code:deploy´ with non-existing file (expected to fail):"
node ./cli.js code:deploy ./test/does/not/exist/code_version.zip
if [ $? -eq 1 ]; then
    echo -e "\t> OK"
else
	echo -e "\t> FAILED"
	exit 1
fi

echo "Testing command ´sfcc-ci code:deploy´ with --instance option:"
node ./cli.js code:deploy ./test/cli/code_version.zip --instance $ARG_HOST
if [ $? -eq 0 ]; then
    echo -e "\t> OK"
else
	echo -e "\t> FAILED"
	exit 1
fi

echo "Testing command ´sfcc-ci code:deploy´ with --instance and --activate option:"
node ./cli.js code:deploy ./test/cli/code_version.zip --instance $ARG_HOST --activate
if [ $? -eq 0 ]; then
    echo -e "\t> OK"
else
	echo -e "\t> FAILED"
	exit 1
fi

###############################################################################
###### Testing ´sfcc-ci code:list´
###############################################################################

echo "Testing command ´sfcc-ci code:list´ with --json option:"
TEST_RESULT=`node ./cli.js code:list --json | jq '.count'`
if [ $? -eq 0 ] && [ $TEST_RESULT -gt 0 ]; then
    echo -e "\t> OK"
else
	echo -e "\t> FAILED"
	echo -e "\t> Test result was: $TEST_RESULT"
	exit 1
fi

###############################################################################
###### Testing ´sfcc-ci code:activate´
###############################################################################

echo "Testing command ´sfcc-ci code:activate´ without option:"
node ./cli.js code:activate version1
if [ $? -eq 0 ]; then
    echo -e "\t> OK"
else
	echo -e "\t> FAILED"
	exit 1
fi

echo "Testing command ´sfcc-ci code:activate´ with --instance option:"
node ./cli.js code:activate code_version --instance $ARG_HOST
if [ $? -eq 0 ]; then
    echo -e "\t> OK"
else
	echo -e "\t> FAILED"
	exit 1
fi

echo "Testing command ´sfcc-ci code:activate´ with invalid version (expected to fail):"
node ./cli.js code:activate does_not_exist
if [ $? -eq 1 ]; then
    echo -e "\t> OK"
else
	echo -e "\t> FAILED"
	exit 1
fi

###############################################################################
###### Testing ´sfcc-ci code:delete´
###############################################################################

echo "Testing command ´sfcc-ci code:delete´ without invalid code version (expected to fail):"
node ./cli.js code:delete --code does_not_exists --instance $ARG_HOST --noprompt
if [ $? -eq 1 ]; then
    echo -e "\t> OK"
else
	echo -e "\t> FAILED"
	exit 1
fi

echo "Testing command ´sfcc-ci code:delete´:"
node ./cli.js code:delete --code version1 --instance $ARG_HOST --noprompt
if [ $? -eq 0 ]; then
    echo -e "\t> OK"
else
	echo -e "\t> FAILED"
	exit 1
fi

###############################################################################
###### Testing ´sfcc-ci data:upload´
###############################################################################

echo "Testing command ´sfcc-ci data:upload´:"
node ./cli.js data:upload --instance $ARG_HOST --target impex/src/upload --file ./test/cli/site_import.zip
if [ $? -eq 0 ]; then
    echo -e "\t> OK"
else
	echo -e "\t> FAILED"
	exit 1
fi

###############################################################################
###### Testing ´sfcc-ci job:run´
###############################################################################

# TODO

###############################################################################
###### Testing ´sfcc-ci job:status´
###############################################################################

# TODO

###############################################################################
###### Testing ´sfcc-ci cartridge:add´
###############################################################################

echo "Testing command ´sfcc-ci cartridge:add without --siteid (expected to fail)"
node ./cli.js cartridge:add my_plugin -p first
if [ $? -eq 1 ]; then
    echo -e "\t> OK"
else
	echo -e "\t> FAILED"
	exit 1
fi

echo "Testing command ´sfcc-ci cartridge:add"
node ./cli.js cartridge:add my_plugin -p first --siteid MySite
if [ $? -eq 0 ]; then
    echo -e "\t> OK"
else
	echo -e "\t> FAILED"
	exit 1
fi

###############################################################################
###### Testing ´sfcc-ci sandbox:delete´
###############################################################################

echo "Testing command ´sfcc-ci sandbox:delete´ (expected to fail):"
node ./cli.js sandbox:delete
if [ $? -eq 1 ]; then
    echo -e "\t> OK"
else
	echo -e "\t> FAILED"
	exit 1
fi

echo "Testing command ´sfcc-ci sandbox:delete --sandbox <INVALID_ID> --noprompt´ (expected to fail):"
node ./cli.js sandbox:delete --sandbox INVALID_ID --noprompt
if [ $? -eq 1 ]; then
    echo -e "\t> OK"
else
	echo -e "\t> FAILED"
	exit 1
fi

echo "Testing command ´sfcc-ci sandbox:delete --sandbox <sandbox> --noprompt´:"
node ./cli.js sandbox:delete --sandbox $TEST_NEW_SANDBOX_ID --noprompt
if [ $? -eq 0 ]; then
    echo -e "\t> OK"
else
	echo -e "\t> FAILED"
	exit 1
fi

###############################################################################
###### Testing ´sfcc-ci org:list´
###############################################################################

echo "Testing command ´sfcc-ci org:list´ without option:"
node ./cli.js org:list
if [ $? -eq 0 ]; then
    echo -e "\t> OK"
else
	echo -e "\t> FAILED"
	exit 1
fi

echo "Testing command ´sfcc-ci org:list --org <org>´ with invalid org (expected to fail):"
node ./cli.js org:list --org does_not_exist
if [ $? -eq 1 ]; then
    echo -e "\t> OK"
else
	echo -e "\t> FAILED"
	exit 1
fi<|MERGE_RESOLUTION|>--- conflicted
+++ resolved
@@ -563,13 +563,8 @@
 	exit 1
 fi
 
-<<<<<<< HEAD
-echo "Testing command ´sfcc-ci sandbox:alias:add´: "
-ALIAS_RESULT=`node ./cli.js sandbox:alias:add --sandbox $TEST_NEW_SANDBOX_ID -h my.newalias.com`
-=======
 echo "Testing command ´sfcc-ci sandbox:alias:add´:"
 ALIAS_RESULT=`node ./cli.js sandbox:alias:add --sandbox $TEST_NEW_SANDBOX_ID -h my.newalias.com --json`
->>>>>>> dc90da17
 if [ $? -eq 0 ]; then
     echo -e "\t> OK"
 else
