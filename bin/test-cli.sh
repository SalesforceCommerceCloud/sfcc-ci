#!/usr/bin/env bash
# Copyright (c) 2020, salesforce.com, inc.
# All rights reserved.
# SPDX-License-Identifier: BSD-3-Clause
# For full license text, see the LICENSE file in the repo root or https://opensource.org/licenses/BSD-3-Clause

###############################################################################
###### Bootstrap
###############################################################################

# ensure jq is available
TEST_JQ=`hash jq`
if [ $? -eq 1 ]; then
	echo -e "jq is required to run the cli tests. Get jq from https://stedolan.github.io/jq/"
	exit 1
fi

# pass parameters in the following order: 
# $ bin/test-cli.sh <CLIENT_ID> <CLIENT_SECRET> <USER> <USER_PW> <HOST> <SANDBOX_REALM>

# mapping input parameters
ARG_CLIENT_ID=$1
ARG_CLIENT_SECRET=$2
ARG_USER=$3
ARG_USER_PW=$4
ARG_HOST=$5
ARG_SANDBOX_REALM=$6

# check on host
if [ "$ARG_HOST" = "" ]; then
    echo -e "Host is unknown. Using host of created sandbox for instance tests."
else
	echo -e "Using passed host for instance tests."
fi

# check on realm
if [ "$ARG_SANDBOX_REALM" = "" ]; then
    echo -e "Realm for sandbox API unknown."
	echo 
	exit 1
fi

###############################################################################
###### Testing ´sfcc-ci´
###############################################################################

echo "Testing command ´sfcc-ci´ without command and option:"
node ./cli.js
if [ $? -eq 0 ]; then
    echo -e "\t> OK"
else
	echo -e "\t> FAILED"
	exit 1
fi

echo "Testing command ´sfcc-ci´ without command and --help option:"
node ./cli.js --help
if [ $? -eq 0 ]; then
    echo -e "\t> OK"
else
	echo -e "\t> FAILED"
	exit 1
fi

echo "Testing command ´sfcc-ci´ without command and --version option:"
node ./cli.js --version
if [ $? -eq 0 ]; then
    echo -e "\t> OK"
else
	echo -e "\t> FAILED"
	exit 1
fi

echo "Testing command ´sfcc-ci´ and unknown command (expected to fail):"
node ./cli.js unknown
if [ $? -eq 1 ]; then
    echo -e "\t> OK"
else
	echo -e "\t> FAILED"
	exit 1
fi

###############################################################################
###### Testing ´sfcc-ci client:auth´
###############################################################################

echo "Testing command ´sfcc-ci client:auth´ without option:"
node ./cli.js client:auth "$ARG_CLIENT_ID" "$ARG_CLIENT_SECRET"
if [ $? -eq 0 ]; then
    echo -e "\t> OK"
else
	echo -e "\t> FAILED"
	exit 1
fi

echo "Testing command ´sfcc-ci client:auth´ with valid client, but invalid user credentials (expected to fail):"
node ./cli.js client:auth "$ARG_CLIENT_ID" "$ARG_CLIENT_SECRET" "foo" "bar"
if [ $? -eq 1 ]; then
    echo -e "\t> OK"
else
	echo -e "\t> FAILED"
	exit 1
fi

echo "Testing command ´sfcc-ci client:auth´ with valid client and user credentials:"
node ./cli.js client:auth "$ARG_CLIENT_ID" "$ARG_CLIENT_SECRET" "$ARG_USER" "$ARG_USER_PW"
if [ $? -eq 0 ]; then
    echo -e "\t> OK"
else
	echo -e "\t> FAILED"
	exit 1
fi

###############################################################################
###### Testing ´sfcc-ci client:auth:token´
###############################################################################

echo "Testing command ´sfcc-ci client:auth:token´:"
TEST_RESULT=`node ./cli.js client:auth:token`
if [ $? -eq 0 ] && [ ! -z "$TEST_RESULT" ]; then
    echo -e "\t> OK"
else
	echo -e "\t> FAILED"
	exit 1
fi

###############################################################################
###### Testing ´sfcc-ci client:auth:renew´
###############################################################################

echo "Testing command ´sfcc-ci client:auth:renew´ (expected to fail):"
node ./cli.js client:auth:renew
if [ $? -eq 1 ]; then
    echo -e "\t> OK"
else
	echo -e "\t> FAILED"
	exit 1
fi

echo "Testing command ´sfcc-ci client:auth´ with --renew option:"
node ./cli.js client:auth $ARG_CLIENT_ID $ARG_CLIENT_SECRET --renew
if [ $? -eq 0 ]; then
    echo -e "\t> OK"
else
	echo -e "\t> FAILED"
	exit 1
fi

echo "Testing command ´sfcc-ci client:auth:renew´ (expected to succeed):"
node ./cli.js client:auth:renew
if [ $? -eq 0 ]; then
    echo -e "\t> OK"
else
	echo -e "\t> FAILED"
	exit 1
fi

echo "Testing command ´sfcc-ci client:auth´ with --renew option and resource owner grant:"
node ./cli.js client:auth $ARG_CLIENT_ID $ARG_CLIENT_SECRET $ARG_USER $ARG_USER_PW --renew
if [ $? -eq 0 ]; then
    echo -e "\t> OK"
else
	echo -e "\t> FAILED"
	exit 1
fi

echo "Testing command ´sfcc-ci client:renew´ (expected to succeed):"
node ./cli.js client:auth:renew
if [ $? -eq 0 ]; then
    echo -e "\t> OK"
else
	echo -e "\t> FAILED"
	exit 1
fi

###############################################################################
###### Testing ´sfcc-ci auth:logout´
###############################################################################

echo "Testing command ´sfcc-ci auth:logout´:"
node ./cli.js auth:logout
if [ $? -eq 0 ]; then
    echo -e "\t> OK"
else
	echo -e "\t> FAILED"
	exit 1
fi

###############################################################################
###### Testing ´sfcc-ci sandbox:realm:list´
###############################################################################

# we have to re-authenticate with API key and user first
echo "Running ´sfcc-ci client:auth <api_key> <secret> <user> <pwd>´:"
node ./cli.js client:auth "$ARG_CLIENT_ID" "$ARG_CLIENT_SECRET" "$ARG_USER" "$ARG_USER_PW"
if [ $? -eq 0 ]; then
    echo -e "\t> OK"
else
	echo -e "\t> FAILED"
	exit 1
fi

echo "Testing command ´sfcc-ci sandbox:realm:list´:"
node ./cli.js sandbox:realm:list
if [ $? -eq 0 ]; then
    echo -e "\t> OK"
else
	echo -e "\t> FAILED"
	exit 1
fi

echo "Testing command ´sfcc-ci sandbox:realm:list --json´:"
node ./cli.js sandbox:realm:list --json
if [ $? -eq 0 ]; then
    echo -e "\t> OK"
else
	echo -e "\t> FAILED"
	exit 1
fi

echo "Testing command ´sfcc-ci sandbox:realm:list --realm´ (expected to fail):"
node ./cli.js sandbox:realm:list --realm
if [ $? -eq 1 ]; then
    echo -e "\t> OK"
else
	echo -e "\t> FAILED"
	exit 1
fi

echo "Testing command ´sfcc-ci sandbox:realm:list --realm <realm>´:"
node ./cli.js sandbox:realm:list --realm $ARG_SANDBOX_REALM
if [ $? -eq 0 ]; then
    echo -e "\t> OK"
else
	echo -e "\t> FAILED"
	exit 1
fi

echo "Testing command ´sfcc-ci sandbox:realm:list --realm <realm> --json´:"
node ./cli.js sandbox:realm:list --realm $ARG_SANDBOX_REALM --json
if [ $? -eq 0 ]; then
    echo -e "\t> OK"
else
	echo -e "\t> FAILED"
	exit 1
fi

echo "Testing command ´sfcc-ci sandbox:realm:list --realm <realm> --show-usage´:"
node ./cli.js sandbox:realm:list --realm $ARG_SANDBOX_REALM --show-usage
if [ $? -eq 0 ]; then
    echo -e "\t> OK"
else
	echo -e "\t> FAILED"
	exit 1
fi

###############################################################################
###### Testing ´sfcc-ci sandbox:realm:update´
###############################################################################

echo "Testing command ´sfcc-ci sandbox:realm:update´ (expected to fail):"
node ./cli.js sandbox:realm:update
if [ $? -eq 1 ]; then
    echo -e "\t> OK"
else
	echo -e "\t> FAILED"
	exit 1
fi

echo "Testing command ´sfcc-ci sandbox:realm:update --realm <INVALID_REALM>´ (expected to fail):"
node ./cli.js sandbox:realm:update --realm INVALID_REALM
if [ $? -eq 1 ]; then
    echo -e "\t> OK"
else
	echo -e "\t> FAILED"
	exit 1
fi

# memorize realm settings before tests
TEST_REALM_MAX_SANDBOX_TTL=`node ./cli.js sandbox:realm:list --realm $ARG_SANDBOX_REALM --json | jq '.configuration.sandbox.sandboxTTL.maximum' -r`
TEST_REALM_DEFAULT_SANDBOX_TTL=`node ./cli.js sandbox:realm:list --realm $ARG_SANDBOX_REALM --json | jq '.configuration.sandbox.sandboxTTL.defaultValue' -r`

echo "Testing command ´sfcc-ci sandbox:realm:update --realm <realm> --max-sandbox-ttl 144´:"
node ./cli.js sandbox:realm:update --realm $ARG_SANDBOX_REALM --max-sandbox-ttl 144
if [ $? -eq 0 ]; then
    echo -e "\t> OK"
else
	echo -e "\t> FAILED"
	exit 1
fi
echo "Testing command ´sfcc-ci sandbox:realm:update --realm <realm> --max-sandbox-ttl <previous>´ (restore):"
node ./cli.js sandbox:realm:update --realm $ARG_SANDBOX_REALM --max-sandbox-ttl $TEST_REALM_MAX_SANDBOX_TTL
if [ $? -eq 0 ]; then
    echo -e "\t> OK"
else
	echo -e "\t> FAILED"
	exit 1
fi

echo "Testing command ´sfcc-ci sandbox:realm:update --realm <realm> --default-sandbox-ttl 12´:"
node ./cli.js sandbox:realm:update --realm $ARG_SANDBOX_REALM --default-sandbox-ttl 12
if [ $? -eq 0 ]; then
    echo -e "\t> OK"
else
	echo -e "\t> FAILED"
	exit 1
fi
echo "Testing command ´sfcc-ci sandbox:realm:update --realm <realm> --default-sandbox-ttl <previous>´ (restore):"
node ./cli.js sandbox:realm:update --realm $ARG_SANDBOX_REALM --default-sandbox-ttl $TEST_REALM_DEFAULT_SANDBOX_TTL
if [ $? -eq 0 ]; then
    echo -e "\t> OK"
else
	echo -e "\t> FAILED"
	exit 1
fi

###############################################################################
###### Testing ´sfcc-ci sandbox:list´
###############################################################################

echo "Testing command ´sfcc-ci sandbox:list´:"
node ./cli.js sandbox:list
if [ $? -eq 0 ]; then
    echo -e "\t> OK"
else
	echo -e "\t> FAILED"
	exit 1
fi

echo "Testing command ´sfcc-ci sandbox:list --json´:"
node ./cli.js sandbox:list --json
if [ $? -eq 0 ]; then
    echo -e "\t> OK"
else
	echo -e "\t> FAILED"
	exit 1
fi

echo "Testing command ´sfcc-ci sandbox:list --sortby´ (expected to fail):"
node ./cli.js sandbox:list --sortby
if [ $? -eq 1 ]; then
    echo -e "\t> OK"
else
	echo -e "\t> FAILED"
	exit 1
fi

echo "Testing command ´sfcc-ci sandbox:list --sortby createdAt´:"
node ./cli.js sandbox:list --sortby createdAt
if [ $? -eq 0 ]; then
    echo -e "\t> OK"
else
	echo -e "\t> FAILED"
	exit 1
fi

echo "Testing command ´sfcc-ci sandbox:list --sortby createdAt --json´:"
node ./cli.js sandbox:list --sortby createdAt --json
if [ $? -eq 0 ]; then
    echo -e "\t> OK"
else
	echo -e "\t> FAILED"
	exit 1
fi

echo "Testing command ´sfcc-ci sandbox:list --show-deleted´:"
node ./cli.js sandbox:list --show-deleted
if [ $? -eq 0 ]; then
    echo -e "\t> OK"
else
	echo -e "\t> FAILED"
	exit 1
fi

###############################################################################
###### Testing ´sfcc-ci sandbox:create´
###############################################################################

echo "Testing command ´sfcc-ci sandbox:create --realm <INVALID_REALM>´ (expected to fail):"
node ./cli.js sandbox:create --realm INVALID_REALM
if [ $? -eq 1 ]; then
    echo -e "\t> OK"
else
	echo -e "\t> FAILED"
	exit 1
fi

<<<<<<< HEAD
echo "Testing command ´sfcc-ci sandbox:create --realm <realm> --ttl 1 --auto-scheduled´:"
node ./cli.js sandbox:create --realm $ARG_SANDBOX_REALM --ttl 1  --auto-scheduled
=======
echo "Testing command ´sfcc-ci sandbox:create --realm <realm> --profile <INVALID_PROFILE>´ (expected to fail):"
node ./cli.js sandbox:create --realm $ARG_SANDBOX_REALM --profile INVALID_PROFILE
if [ $? -eq 1 ]; then
    echo -e "\t> OK"
else
	echo -e "\t> FAILED"
	exit 1
fi

echo "Testing command ´sfcc-ci sandbox:create --realm <realm> --profile large´ --ttl 3:"
node ./cli.js sandbox:create --realm $ARG_SANDBOX_REALM --profile large --ttl 3
>>>>>>> 564170fd
if [ $? -eq 0 ]; then
    echo -e "\t> OK"
else
	echo -e "\t> FAILED"
	exit 1
fi

echo "Testing command ´sfcc-ci sandbox:create --realm <realm> --ttl 1 --sync´:"
node ./cli.js sandbox:create --realm $ARG_SANDBOX_REALM --ttl 1 --sync
if [ $? -eq 0 ]; then
    echo -e "\t> OK"
else
	echo -e "\t> FAILED"
	exit 1
fi

echo "Testing command ´sfcc-ci sandbox:create --realm <realm> --ttl 1 --sync --json´:"
TEST_NEW_SANDBOX_RESULT=`node ./cli.js sandbox:create --realm $ARG_SANDBOX_REALM --ttl 1 --sync --json`
if [ $? -eq 0 ]; then
    echo -e "\t> OK"
else
	echo -e "\t> FAILED"
	exit 1
fi
# grab some sandbox details for next set of tests
TEST_NEW_SANDBOX_ID=`echo $TEST_NEW_SANDBOX_RESULT | jq '.sandbox.id' -r`
TEST_NEW_SANDBOX_INSTANCE=`echo $TEST_NEW_SANDBOX_RESULT | jq '.sandbox.instance' -r`
TEST_NEW_SANDBOX_HOST=`node ./cli.js sandbox:get --sandbox $TEST_NEW_SANDBOX_ID --host`

if [ "$ARG_HOST" = "" ]; then
	ARG_HOST=$TEST_NEW_SANDBOX_HOST
fi

###############################################################################
###### Testing ´sfcc-ci sandbox:get´
###############################################################################

echo "Testing command ´sfcc-ci sandbox:get´ (expected to fail):"
node ./cli.js sandbox:get
if [ $? -eq 1 ]; then
    echo -e "\t> OK"
else
	echo -e "\t> FAILED"
	exit 1
fi

echo "Testing command ´sfcc-ci sandbox:get --sandbox <INVALID_ID>´ (expected to fail):"
node ./cli.js sandbox:get --sandbox INVALID_ID
if [ $? -eq 1 ]; then
    echo -e "\t> OK"
else
	echo -e "\t> FAILED"
	exit 1
fi

echo "Testing command ´sfcc-ci sandbox:get --sandbox <sandbox>´:"
node ./cli.js sandbox:get --sandbox $TEST_NEW_SANDBOX_ID
if [ $? -eq 0 ]; then
    echo -e "\t> OK"
else
	echo -e "\t> FAILED"
	exit 1
fi

echo "Testing command ´sfcc-ci sandbox:get --sandbox <sandbox> --json´:"
node ./cli.js sandbox:get --sandbox $TEST_NEW_SANDBOX_ID --json
if [ $? -eq 0 ]; then
    echo -e "\t> OK"
else
	echo -e "\t> FAILED"
	exit 1
fi

echo "Testing command ´sfcc-ci sandbox:get --sandbox <sandbox>´ (using <realm>-<instance> as id):"
node ./cli.js sandbox:get --sandbox $ARG_SANDBOX_REALM"_"$TEST_NEW_SANDBOX_INSTANCE
if [ $? -eq 0 ]; then
    echo -e "\t> OK"
else
	echo -e "\t> FAILED"
	exit 1
fi

echo "Testing command ´sfcc-ci sandbox:get --sandbox <sandbox> --host´:"
node ./cli.js sandbox:get --sandbox $TEST_NEW_SANDBOX_ID --host
if [ $? -eq 0 ]; then
    echo -e "\t> OK"
else
	echo -e "\t> FAILED"
	exit 1
fi

echo "Testing command ´sfcc-ci sandbox:get --sandbox <sandbox> --show-usage´:"
node ./cli.js sandbox:get --sandbox $TEST_NEW_SANDBOX_ID --show-usage
if [ $? -eq 0 ]; then
    echo -e "\t> OK"
else
	echo -e "\t> FAILED"
	exit 1
fi

echo "Testing command ´sfcc-ci sandbox:get --sandbox <sandbox> --show-operations´:"
node ./cli.js sandbox:get --sandbox $TEST_NEW_SANDBOX_ID --show-operations
if [ $? -eq 0 ]; then
    echo -e "\t> OK"
else
	echo -e "\t> FAILED"
	exit 1
fi

echo "Testing command ´sfcc-ci sandbox:get --sandbox <sandbox> --show-settings´:"
node ./cli.js sandbox:get --sandbox $TEST_NEW_SANDBOX_ID --show-settings
if [ $? -eq 0 ]; then
    echo -e "\t> OK"
else
	echo -e "\t> FAILED"
	exit 1
fi

echo "Testing command ´sfcc-ci sandbox:get --sandbox <sandbox> --show-storage´:"
node ./cli.js sandbox:get --sandbox $TEST_NEW_SANDBOX_ID --show-storage
if [ $? -eq 0 ]; then
    echo -e "\t> OK"
else
	echo -e "\t> FAILED"
	exit 1
fi

###############################################################################
###### Testing ´sfcc-ci sandbox:update´
###############################################################################

echo "Testing command ´sfcc-ci sandbox:update´ (expected to fail):"
node ./cli.js sandbox:update
if [ $? -eq 1 ]; then
    echo -e "\t> OK"
else
	echo -e "\t> FAILED"
	exit 1
fi

echo "Testing command ´sfcc-ci sandbox:update --sandbox <INVALID_ID>´ (expected to fail):"
node ./cli.js sandbox:update --sandbox INVALID_ID
if [ $? -eq 1 ]; then
    echo -e "\t> OK"
else
	echo -e "\t> FAILED"
	exit 1
fi

echo "Testing command ´sfcc-ci sandbox:update <sandbox> --ttl 0´:"
node ./cli.js sandbox:update --sandbox $TEST_NEW_SANDBOX_ID --ttl 0
if [ $? -eq 0 ]; then
    echo -e "\t> OK"
else
	echo -e "\t> FAILED"
	exit 1
fi

echo "Testing command ´sfcc-ci sandbox:update <sandbox> --ttl 2´:"
node ./cli.js sandbox:update --sandbox $TEST_NEW_SANDBOX_ID --ttl 1
if [ $? -eq 0 ]; then
    echo -e "\t> OK"
else
	echo -e "\t> FAILED"
	exit 1
fi

###############################################################################
###### Testing ´sfcc-ci sandbox:alias:*´
###############################################################################

echo "Testing command ´sfcc-ci sandbox:alias:list´ invalid alias (expected to fail):"
node ./cli.js sandbox:alias:list --sandbox $TEST_NEW_SANDBOX_ID -a invalidId
if [ $? -eq 1 ]; then
    echo -e "\t> OK"
else
	echo -e "\t> FAILED"
	exit 1
fi

echo "Testing command ´sfcc-ci sandbox:alias:add´ without sbx and alias (expected to fail):"
node ./cli.js sandbox:alias:add
if [ $? -eq 1 ]; then
    echo -e "\t> OK"
else
	echo -e "\t> FAILED"
	exit 1
fi

echo "Testing command ´sfcc-ci sandbox:alias:add´ without alias (expected to fail):"
node ./cli.js sandbox:alias:add --sandbox $TEST_NEW_SANDBOX_ID
if [ $? -eq 1 ]; then
    echo -e "\t> OK"
else
	echo -e "\t> FAILED"
	exit 1
fi

echo "Testing command ´sfcc-ci sandbox:alias:add´:"
ALIAS_RESULT=`node ./cli.js sandbox:alias:add --sandbox $TEST_NEW_SANDBOX_ID -h my.newalias.com --json`
if [ $? -eq 0 ]; then
    echo -e "\t> OK"
else
	echo -e "\t> FAILED"
	exit 1
fi

TEST_NEW_ALIAS_ID=`echo $ALIAS_RESULT | jq '.id' -r`
echo "Testing command ´sfcc-ci sandbox:alias:list´ with sbx and alias:"
node ./cli.js sandbox:alias:list --sandbox $TEST_NEW_SANDBOX_ID -a $TEST_NEW_ALIAS_ID --json
if [ $? -eq 0 ]; then
    echo -e "\t> OK"
else
	echo -e "\t> FAILED"
	exit 1
fi

echo "Testing command ´sfcc-ci sandbox:alias:list´ without sbx (expected to fail)):"
node ./cli.js sandbox:alias:list
if [ $? -eq 1 ]; then
    echo -e "\t> OK"
else
	echo -e "\t> FAILED"
	exit 1
fi


echo "Testing command ´sfcc-ci sandbox:alias:list:´ with sbx"
node ./cli.js sandbox:alias:list --sandbox $TEST_NEW_SANDBOX_ID
if [ $? -eq 0 ]; then
    echo -e "\t> OK"
else
	echo -e "\t> FAILED"
	exit 1
fi

echo "Testing command ´sfcc-ci sandbox:alias:delete´ (invalid alias):"
node ./cli.js sandbox:alias:delete --sandbox $TEST_NEW_SANDBOX_ID -a $TEST_NEW_ALIAS_ID --noprompt
if [ $? -eq 0 ]; then
    echo -e "\t> OK"
else
	echo -e "\t> FAILED"
	exit 1
fi

###############################################################################
###### Testing ´sfcc-ci instance:clear´
###############################################################################

echo "Testing command ´sfcc-ci instance:add´ (without alias):"
node ./cli.js instance:add $ARG_HOST
if [ $? -eq 0 ]; then
    echo -e "\t> OK"
else
	echo -e "\t> FAILED"
	exit 1
fi

echo "Testing command ´sfcc-ci instance:clear´:"
node ./cli.js instance:clear
if [ $? -eq 0 ]; then
    echo -e "\t> OK"
else
	echo -e "\t> FAILED"
	exit 1
fi

###############################################################################
###### Testing ´sfcc-ci instance:add´
###############################################################################

echo "Testing command ´sfcc-ci instance:add´ (with alias):"
node ./cli.js instance:add $ARG_HOST my
if [ $? -eq 0 ]; then
    echo -e "\t> OK"
else
	echo -e "\t> FAILED"
	exit 1
fi

echo "Testing command ´sfcc-ci instance:add´ with invalid instance (expected to fail):"
node ./cli.js instance:add my-instance.demandware.net
if [ $? -eq 1 ]; then
    echo -e "\t> OK"
else
	echo -e "\t> FAILED"
	exit 1
fi

echo "Testing command ´sfcc-ci instance:add´:"
node ./cli.js instance:add $ARG_HOST someotheralias
if [ $? -eq 0 ]; then
    echo -e "\t> OK"
else
	echo -e "\t> FAILED"
	exit 1
fi

###############################################################################
###### Testing ´sfcc-ci instance:set´
###############################################################################

echo "Testing command ´sfcc-ci instance:set´ with host name:"
node ./cli.js instance:set $ARG_HOST
if [ $? -eq 0 ]; then
    echo -e "\t> OK"
else
	echo -e "\t> FAILED"
	exit 1
fi

echo "Testing command ´sfcc-ci instance:set´ with alias:"
node ./cli.js instance:set my
if [ $? -eq 0 ]; then
    echo -e "\t> OK"
else
	echo -e "\t> FAILED"
	exit 1
fi

###############################################################################
###### Testing ´sfcc-ci instance:upload´
###############################################################################

echo "Testing command ´sfcc-ci instance:upload´:"
node ./cli.js instance:upload ./test/cli/site_import.zip
if [ $? -eq 0 ]; then
    echo -e "\t> OK"
else
	echo -e "\t> FAILED"
	exit 1
fi

echo "Testing command ´sfcc-ci instance:upload´ with --instance option:"
node ./cli.js instance:upload ./test/cli/site_import.zip --instance $ARG_HOST
if [ $? -eq 0 ]; then
    echo -e "\t> OK"
else
	echo -e "\t> FAILED"
	exit 1
fi

echo "Testing command ´sfcc-ci instance:upload´ with non-existing file (expected to fail):"
node ./cli.js instance:upload ./test/does/not/exist/site_import.zip
if [ $? -eq 1 ]; then
    echo -e "\t> OK"
else
	echo -e "\t> FAILED"
	exit 1
fi

###############################################################################
###### Testing ´sfcc-ci instance:import´
###############################################################################

echo "Testing command ´sfcc-ci instance:import´ with --sync option:"
node ./cli.js instance:import site_import.zip --sync
if [ $? -eq 0 ]; then
    echo -e "\t> OK"
else
	echo -e "\t> FAILED"
	exit 1
fi

echo "Testing command ´sfcc-ci instance:import´ with --json and --sync option:"
TEST_RESULT=`node ./cli.js instance:import site_import.zip --json --sync | jq '.exit_status.code' -r`
if [ $? -eq 0 ] && [ $TEST_RESULT = "OK" ]; then
    echo -e "\t> OK"
else
	echo -e "\t> FAILED"
	echo -e "\t> Test result was: $TEST_RESULT"
	exit 1
fi

echo "Testing command ´sfcc-ci instance:import´ with --instance option:"
node ./cli.js instance:import site_import.zip --instance $ARG_HOST
if [ $? -eq 0 ]; then
    echo -e "\t> OK"
else
	echo -e "\t> FAILED"
	exit 1
fi

###############################################################################
###### Testing ´sfcc-ci code:deploy´
###############################################################################

echo "Testing command ´sfcc-ci code:deploy´ without option:"
node ./cli.js code:deploy ./test/cli/code_version.zip
if [ $? -eq 0 ]; then
    echo -e "\t> OK"
else
	echo -e "\t> FAILED"
	exit 1
fi

echo "Testing command ´sfcc-ci code:deploy´ with non-existing file (expected to fail):"
node ./cli.js code:deploy ./test/does/not/exist/code_version.zip
if [ $? -eq 1 ]; then
    echo -e "\t> OK"
else
	echo -e "\t> FAILED"
	exit 1
fi

echo "Testing command ´sfcc-ci code:deploy´ with --instance option:"
node ./cli.js code:deploy ./test/cli/code_version.zip --instance $ARG_HOST
if [ $? -eq 0 ]; then
    echo -e "\t> OK"
else
	echo -e "\t> FAILED"
	exit 1
fi

echo "Testing command ´sfcc-ci code:deploy´ with --instance and --activate option:"
node ./cli.js code:deploy ./test/cli/code_version.zip --instance $ARG_HOST --activate
if [ $? -eq 0 ]; then
    echo -e "\t> OK"
else
	echo -e "\t> FAILED"
	exit 1
fi

###############################################################################
###### Testing ´sfcc-ci code:list´
###############################################################################

echo "Testing command ´sfcc-ci code:list´ with --json option:"
TEST_RESULT=`node ./cli.js code:list --json | jq '.count'`
if [ $? -eq 0 ] && [ $TEST_RESULT -gt 0 ]; then
    echo -e "\t> OK"
else
	echo -e "\t> FAILED"
	echo -e "\t> Test result was: $TEST_RESULT"
	exit 1
fi

###############################################################################
###### Testing ´sfcc-ci code:activate´
###############################################################################

echo "Testing command ´sfcc-ci code:activate´ without option:"
node ./cli.js code:activate version1
if [ $? -eq 0 ]; then
    echo -e "\t> OK"
else
	echo -e "\t> FAILED"
	exit 1
fi

echo "Testing command ´sfcc-ci code:activate´ with --instance option:"
node ./cli.js code:activate code_version --instance $ARG_HOST
if [ $? -eq 0 ]; then
    echo -e "\t> OK"
else
	echo -e "\t> FAILED"
	exit 1
fi

echo "Testing command ´sfcc-ci code:activate´ with invalid version (expected to fail):"
node ./cli.js code:activate does_not_exist
if [ $? -eq 1 ]; then
    echo -e "\t> OK"
else
	echo -e "\t> FAILED"
	exit 1
fi

###############################################################################
###### Testing ´sfcc-ci code:delete´
###############################################################################

echo "Testing command ´sfcc-ci code:delete´ with invalid code version (expected to fail):"
node ./cli.js code:delete --code does_not_exists --instance $ARG_HOST --noprompt
if [ $? -eq 1 ]; then
    echo -e "\t> OK"
else
	echo -e "\t> FAILED"
	exit 1
fi

echo "Testing command ´sfcc-ci code:delete´:"
node ./cli.js code:delete --code version1 --instance $ARG_HOST --noprompt
if [ $? -eq 0 ]; then
    echo -e "\t> OK"
else
	echo -e "\t> FAILED"
	exit 1
fi

###############################################################################
###### Testing ´sfcc-ci data:upload´
###############################################################################

echo "Testing command ´sfcc-ci data:upload´:"
node ./cli.js data:upload --instance $ARG_HOST --target impex/src/upload --file ./test/cli/site_import.zip
if [ $? -eq 0 ]; then
    echo -e "\t> OK"
else
	echo -e "\t> FAILED"
	exit 1
fi

###############################################################################
###### Testing ´sfcc-ci instance:export´
###############################################################################

echo "Testing command ´sfcc-ci instance:export´ with --sync flag:"
node ./cli.js instance:export --instance $ARG_HOST --data '{"global_data":{"meta_data":true}}' --file test_export_sync.zip --sync
if [ $? -eq 0 ]; then
    echo -e "\t> OK"
else
	echo -e "\t> FAILED"
	exit 1
fi

echo "Testing command ´sfcc-ci instance:export´ with --sync and --failfast flag (expected to fail):"
node ./cli.js instance:export --instance $ARG_HOST --data '{"global_data":{"meta_data":true},"does_not_exis":true}' --file test_export_sync.zip --sync --failfast
if [ $? -eq 1 ]; then
    echo -e "\t> OK"
else
	echo -e "\t> FAILED"
	exit 1
fi

echo "Testing command ´sfcc-ci instance:export´ without --sync flag:"
node ./cli.js instance:export --instance $ARG_HOST --data '{"global_data":{"meta_data":true}}' --file test_export_async.zip
if [ $? -eq 0 ]; then
    echo -e "\t> OK"
else
	echo -e "\t> FAILED"
	exit 1
fi

###############################################################################
###### Testing ´sfcc-ci job:run´
###############################################################################

# TODO

###############################################################################
###### Testing ´sfcc-ci job:status´
###############################################################################

# TODO

###############################################################################
###### Testing ´sfcc-ci cartridge:add´
###############################################################################

echo "Testing command ´sfcc-ci cartridge:add without --siteid (expected to fail)"
node ./cli.js cartridge:add my_plugin -p first
if [ $? -eq 1 ]; then
    echo -e "\t> OK"
else
	echo -e "\t> FAILED"
	exit 1
fi

echo "Testing command ´sfcc-ci cartridge:add"
node ./cli.js cartridge:add my_plugin -p first --siteid MySite
if [ $? -eq 0 ]; then
    echo -e "\t> OK"
else
	echo -e "\t> FAILED"
	exit 1
fi

###############################################################################
###### Testing ´sfcc-ci sandbox:delete´
###############################################################################

echo "Testing command ´sfcc-ci sandbox:delete´ (expected to fail):"
node ./cli.js sandbox:delete
if [ $? -eq 1 ]; then
    echo -e "\t> OK"
else
	echo -e "\t> FAILED"
	exit 1
fi

echo "Testing command ´sfcc-ci sandbox:delete --sandbox <INVALID_ID> --noprompt´ (expected to fail):"
node ./cli.js sandbox:delete --sandbox INVALID_ID --noprompt
if [ $? -eq 1 ]; then
    echo -e "\t> OK"
else
	echo -e "\t> FAILED"
	exit 1
fi

echo "Testing command ´sfcc-ci sandbox:delete --sandbox <sandbox> --noprompt´:"
node ./cli.js sandbox:delete --sandbox $TEST_NEW_SANDBOX_ID --noprompt
if [ $? -eq 0 ]; then
    echo -e "\t> OK"
else
	echo -e "\t> FAILED"
	exit 1
fi

###############################################################################
###### Testing ´sfcc-ci org:list´
###############################################################################

echo "Testing command ´sfcc-ci org:list´ without option:"
node ./cli.js org:list
if [ $? -eq 0 ]; then
    echo -e "\t> OK"
else
	echo -e "\t> FAILED"
	exit 1
fi

echo "Testing command ´sfcc-ci org:list --org <org>´ with invalid org (expected to fail):"
node ./cli.js org:list --org does_not_exist
if [ $? -eq 1 ]; then
    echo -e "\t> OK"
else
	echo -e "\t> FAILED"
	exit 1
fi<|MERGE_RESOLUTION|>--- conflicted
+++ resolved
@@ -385,10 +385,15 @@
 	exit 1
 fi
 
-<<<<<<< HEAD
 echo "Testing command ´sfcc-ci sandbox:create --realm <realm> --ttl 1 --auto-scheduled´:"
 node ./cli.js sandbox:create --realm $ARG_SANDBOX_REALM --ttl 1  --auto-scheduled
-=======
+if [ $? -eq 0 ]; then
+    echo -e "\t> OK"
+else
+	echo -e "\t> FAILED"
+	exit 1
+fi
+
 echo "Testing command ´sfcc-ci sandbox:create --realm <realm> --profile <INVALID_PROFILE>´ (expected to fail):"
 node ./cli.js sandbox:create --realm $ARG_SANDBOX_REALM --profile INVALID_PROFILE
 if [ $? -eq 1 ]; then
@@ -400,7 +405,6 @@
 
 echo "Testing command ´sfcc-ci sandbox:create --realm <realm> --profile large´ --ttl 3:"
 node ./cli.js sandbox:create --realm $ARG_SANDBOX_REALM --profile large --ttl 3
->>>>>>> 564170fd
 if [ $? -eq 0 ]; then
     echo -e "\t> OK"
 else
