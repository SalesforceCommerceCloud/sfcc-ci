#!/usr/bin/env node
var program = require('commander');

program
<<<<<<< HEAD
    .command('auth:login <client> [secret]')
    .option('-a, --authserver [authserver]','The authorization server used to authenticate')
    .description('Authenticate a present user for interactive use')
    .action(function(client, secret, options) {
        require('./lib/auth').login(client, secret, options.authserver);
    }).on('--help', function() {
        console.log('');
        console.log('  Details:');
        console.log();
        console.log('  Authenticate a user (resource owner) for interactive use. The user must be present and must');
        console.log('  provide his login credentials as part of the authentication flow. The authentication requires');
        console.log('  an API key (client).');
        if ( require('./lib/auth').OAUTH_AUTHORIZATION_CODE_GRANT_ALLOWED ) {
            console.log();
            console.log('  The client [secret] is optional. If the secret is not provided, the authentication is done');
            console.log('  using the Oauth2 authorization code grant. If the secret is not provided, the ');
            console.log('  authentication is done using the Oauth2 implicit grant.');
        }
        console.log();
        console.log('  Examples:');
        console.log();
        console.log('    $ sfcc-ci auth:login app-client-id');
        if ( require('./lib/auth').OAUTH_AUTHORIZATION_CODE_GRANT_ALLOWED ) {
            console.log('    $ sfcc-ci auth:login app-client-id app-client-secret');
        }
        console.log('    $ sfcc-ci auth:login app-client-id -a account.demandware.com');
=======
    .command('auth:logout')
    .description('End the current sessions and clears the authentication')
    .action(function() {
        require('./lib/auth').cli.logout();
    }).on('--help', function() {
        console.log('');
        console.log('  Examples:');
        console.log();
        console.log('    $ sfcc-ci auth:logout');
>>>>>>> ae845b2e
        console.log();
    });

program
<<<<<<< HEAD
    .command('client:auth [client] [secret] [user] [user_password]')
    .option('-a, --authserver [authserver]','The authorization server used to authenticate')
=======
    .command('client:auth [client] [secret]')
>>>>>>> ae845b2e
    .option('-r, --renew','Controls whether the authentication should be automatically renewed, ' +
        'once the token expires.')
    .description('Authenticate an API client with an optional user for automation use')
    .action(function(client, secret, user, user_password, options) {
        var renew = ( options.renew ? options.renew : false );
        require('./lib/auth').auth(client, secret, user, user_password, renew, options.authserver);
    }).on('--help', function() {
        console.log('');
        console.log('  Details:');
        console.log();
        console.log('  Authenticate an API client for automation use, where presense of the resource owner is not');
        console.log('  required. Optionally, user (resource owner) credentials can be provided to grant access to');
        console.log('  user specific resources.');
        console.log();
        console.log('  The user and the user password are optional. If not provided, the authentication is done');
        console.log('  using the Oauth2 client credentials grant. If user and user password are provided, the');
        console.log('  authentication is done using the Oauth2 resource owner password credentials grant.');
        console.log();
        console.log('  The client and the client secret are optional. If not provided, client and secret are read');
        console.log('  from a dw.json file located in the current working directory. When reading credentials from');
        console.log('  a dw.json file, the Oauth2 client credentials grant is used and user credentials are ignored.');
        console.log();
        console.log('  Examples:');
        console.log();
        console.log('    $ sfcc-ci client:auth my_client_id my_client_secret user_name user_password');
        console.log('    $ sfcc-ci client:auth my_client_id my_client_secret');
        console.log('    $ sfcc-ci client:auth my_client_id my_client_secret -r');
        console.log('    $ sfcc-ci client:auth my_client_id my_client_secret -a account.demandware.com');
        console.log('    $ sfcc-ci client:auth');
        console.log();
    });

program
    .command('client:auth:renew')
    .description('Renews the client authentication. Requires the initial client authentication to ' +
        'be run with the --renew option.')
    .action(function() {
        require('./lib/auth').renew();
    }).on('--help', function() {
        console.log('');
        console.log('  Examples:');
        console.log();
        console.log('    $ sfcc-ci client:auth:renew');
        console.log();
    });

program
    .command('client:auth:token')
    .description('Return the current authentication token')
    .action(function() {
        console.log(require('./lib/auth').getToken());
    }).on('--help', function() {
        console.log('');
        console.log('  Examples:');
        console.log();
        console.log('    $ sfcc-ci client:auth:token');
        console.log();
    });

program
<<<<<<< HEAD
    .command('client:clear')
    .description('Clears the Commerce Cloud Open Commerce API client settings')
    .action(function() {
        require('./lib/auth').clear();
    }).on('--help', function() {
        console.log('');
        console.log('  Examples:');
        console.log();
        console.log('    $ sfcc-ci client:clear');
        console.log();
    });

program
    .command('sandbox:list')
    .description('List all sandboxes currently created')
    .option('-j, --json','Formats the output in json')
    .action(function(options) {
        var asJson = ( options.json ? options.json : false );
        require('./lib/sandbox').cli.list(asJson);
    }).on('--help', function() {
        console.log('');
        console.log('  Examples:');
        console.log();
        console.log('    $ sfcc-ci sandbox:list');
        console.log('    $ sfcc-ci sandbox:list --json');
        console.log();
    });

program
    .command('sandbox:create <realm> [alias]')
    .option('-j, --json','Formats the output in json')
    .option('-s, --sync', 'Operates in synchronous mode and waits until the operation has been finished.')
    .option('-d, --default', 'Sets the created sandbox as default instance.')
    .description('Triggers the creation of a new sandbox')
    .action(function(realm, alias, options) {
        var asJson = ( options.json ? options.json : false );
        var sync = ( options.sync ? options.sync : false );
        var setAsDefault = ( options.default ? options.default : false );
        require('./lib/sandbox').cli.create(realm, alias, asJson, sync, setAsDefault);
    }).on('--help', function() {
        console.log('');
        console.log('  Details:');
        console.log();
        console.log('  The sandbox will be created for the realm using the <realm> argument. You must have');
        console.log('  permission to create a new sandbox for the realm. The number of sandboxes allowed to create');
        console.log('  is limited. The command only trigger the creation and does not wait until the sandbox is');
        console.log('  fully up and running. Use may use `sfcc-ci sandbox:list` to check the status of the creation.');
        console.log();
        console.log('  You can force the command to wait until the creation of the sandbox has been finished and the');
        console.log('  is available to use (in "started" status) by using the --sync flag.');
        console.log();
        console.log('  The created sandbox is being added to the list of instances with its host name. The optional');
        console.log('  [alias] is used as alias for the new instance. If [alias] is omitted, the host is used as');
        console.log('  alias.');
        console.log();
        console.log('  If executed with --default flag, the created sandbox will be set as new default instance.');
        console.log('');
        console.log('  Examples:');
        console.log();
        console.log('    $ sfcc-ci sandbox:create my-realm');
        console.log('    $ sfcc-ci sandbox:create my-realm an-alias');
        console.log('    $ sfcc-ci sandbox:create my-realm an-alias -d');
        console.log('    $ sfcc-ci sandbox:create my-realm -s');
        console.log('    $ sfcc-ci sandbox:create my-realm an-alias -s');
        console.log('    $ sfcc-ci sandbox:create my-realm an-alias -s -d');
        console.log('    $ sfcc-ci sandbox:create my-realm -s -j');
        console.log();
    });

program
    .command('sandbox:get <sandbox_id>')
    .description('Retrieves details of a sandbox')
    .option('-j, --json','Formats the output in json')
    .option('-h, --host','Return the host name of the sandbox')
    .option('-o, --open','Opens a browser with the Business Manager on the sandbox')
    .action(function(sandbox_id, options) {
        var asJson = ( options.json ? options.json : false );
        var hostOnly = ( options.host ? options.host : false );
        var openBrowser = ( options.open ? options.open : false );
        require('./lib/sandbox').cli.get(sandbox_id, asJson, hostOnly, openBrowser);
    }).on('--help', function() {
        console.log('');
        console.log('  Examples:');
        console.log();
        console.log('    $ sfcc-ci sandbox:get my-sandbox-id');
        console.log('    $ sfcc-ci sandbox:get my-sandbox-id -h');
        console.log();
    });

program
    .command('sandbox:remove <sandbox_id>')
    .description('Triggers the removal of an existing sandbox')
    .action(function(sandbox_id, options) {
        // always assume it is a sandbox id
        var spec = { id : sandbox_id };
        // check if we have to lookup the sandbox by realm and instance
        var split = sandbox_id.split('-');
        if (split.length === 2) {
            spec['realm'] = split[0];
            spec['instance'] = split[1];
        }
        require('./lib/sandbox').cli.remove(spec);
    }).on('--help', function() {
        console.log('');
        console.log('  Details:');
        console.log();
        console.log('  The sandbox to remove must be identified by its id. Use may use `sfcc-ci sandbox:list` to');
        console.log('  identify the id of your sandboxes. You must have permission to remove a sandbox. The command');
        console.log('  only triggers the deletion and does not wait until the sandbox is fully removed. Use may use');
        console.log('  `sfcc-ci sandbox:list` to check the status of the removal.');
        console.log();
        console.log('  You can also pass the realm and the instance (e.g. zzzz-s01) as <sandbox_id>.');
        console.log('  Examples:');
        console.log();
        console.log('    $ sfcc-ci sandbox:remove my-sandbox-id');
        console.log();
    });

program
=======
>>>>>>> ae845b2e
    .command('instance:add <instance> [alias]')
    .option('-d, --default', 'Set the new instance as default')
    .description('Adds a new Commerce Cloud instance to the list of configured instances')
    .action(function(instance, alias, options) {
        var asDefault = ( options.default ? options.default : false );
        require('./lib/instance').add(instance, alias, asDefault);
    }).on('--help', function() {
        console.log('');
        console.log('  Examples:');
        console.log();
        console.log('    $ sfcc-ci instance:add my-instance.demandware.net');
        console.log('    $ sfcc-ci instance:add my-instance.demandware.net -d');
        console.log('    $ sfcc-ci instance:add my-instance.demandware.net my-instance');
        console.log('    $ sfcc-ci instance:add my-instance.demandware.net my-instance -d');
        console.log();
    });

program
    .command('instance:set <alias>')
    .description('Sets a Commerce Cloud instance as the default instance')
    .action(function(alias) {
        require('./lib/instance').setDefault(alias);
    }).on('--help', function() {
        console.log('');
        console.log('  Examples:');
        console.log();
        console.log('    $ sfcc-ci instance:set my-instance');
        console.log();
    });

program
    .command('instance:clear')
    .description('Clears all configured Commerce Cloud instances')
    .action(function() {
        require('./lib/instance').clearAll();
    }).on('--help', function() {
        console.log('');
        console.log('  Examples:');
        console.log();
        console.log('    $ sfcc-ci instance:clear');
        console.log();
    });

program
    .command('instance:list')
    .option('-j, --json', 'Formats the output in json')
    .option('-v, --verbose', 'Outputs additional details of the current configuration')
    .description('List instance and client details currently configured')
    .action(function(options) {
        var verbose = ( options.verbose ? options.verbose : false );
        var asJson = ( options.json ? options.json : false );
        require('./lib/instance').list(verbose, asJson);
    }).on('--help', function() {
        console.log('');
        console.log('  Examples:');
        console.log();
        console.log('    $ sfcc-ci instance:list');
        console.log('    $ sfcc-ci instance:list -v');
        console.log();
    });

program
    .command('instance:upload <archive>')
    .option('-i, --instance [instance]','Instance to upload the import file to. Can be an ' +
        'instance alias. If not specified the currently configured instance will be used.')
    .description('Uploads an instance import file onto a Commerce Cloud instance')
    .action(function(archive, options) {
        var instance = require('./lib/instance').getInstance(options.instance);
        require('./lib/webdav').uploadInstanceImport(instance, archive);
    }).on('--help', function() {
        console.log('');
        console.log('  Details:');
        console.log();
        console.log('  Uploads the passed site import archive file onto an instance. The archive must be a zip file');
        console.log('  If the archive file does not have the file extension *.zip it will be appended.');
        console.log();
        console.log('  The archive may include a path to the actual archive file where the file resides locally.');
        console.log();
        console.log('  Examples:');
        console.log();
        console.log('    $ sfcc-ci instance:upload archive.zip');
        console.log('    $ sfcc-ci instance:upload path/to/archive.zip');
        console.log('    $ sfcc-ci instance:upload archive.zip -i my-instance-alias');
        console.log('    $ sfcc-ci instance:upload archive.zip -i my-instance.demandware.net');
        console.log();
    });

program
    .command('instance:import <archive>')
    .option('-i, --instance <instance>','Instance to run the import on. Can be an instance alias. ' +
        'If not specified the currently configured instance will be used.')
    .option('-s, --sync', 'Operates in synchronous mode and waits until the operation has been finished.')
    .description('Perform a instance import (aka site import) on a Commerce Cloud instance')
    .action(function(archive, options) {
        var instance = require('./lib/instance').getInstance(options.instance);
        var sync = ( options.sync ? options.sync : false );
        if (sync) {
            require('./lib/instance').importSync(instance, archive);
        } else {
            require('./lib/instance').import(instance, archive);
        }
    }).on('--help', function() {
        console.log('');
        console.log('  Examples:');
        console.log();
        console.log('    $ sfcc-ci instance:import archive.zip');
        console.log('    $ sfcc-ci instance:import archive.zip -i my-instance-alias');
        console.log('    $ sfcc-ci instance:import archive.zip -i my-instance-alias -s');
        console.log('    $ sfcc-ci instance:import archive.zip -i my-instance.demandware.net');
        console.log('    $ sfcc-ci instance:import archive.zip -i my-instance.demandware.net -s');
        console.log('    $ sfcc-ci instance:import archive.zip -s');
        console.log();
    });

program
    .command('instance:state:save')
    .option('-i, --instance <instance>','Instance to save the state for. Can be an instance alias. ' +
        'If not specified the currently configured instance will be used.')
    .option('-s, --sync', 'Operates in synchronous mode and waits until the operation has been finished.')
    .description('Perform a save of the state of a Commerce Cloud instance')
    .action(function(options) {
        var instance = require('./lib/instance').getInstance(options.instance);
        var sync = ( options.sync ? options.sync : false );
        if (sync) {
            require('./lib/instance').saveStateSync(instance);
        } else {
            require('./lib/instance').saveState(instance);
        }
    }).on('--help', function() {
        console.log('');
        console.log('  Examples:');
        console.log();
        console.log('    $ sfcc-ci instance:state:save');
        console.log('    $ sfcc-ci instance:state:save -i my-instance-alias');
        console.log('    $ sfcc-ci instance:state:save -i my-instance-alias -s');
        console.log('    $ sfcc-ci instance:state:save -i my-instance.demandware.net');
        console.log('    $ sfcc-ci instance:state:save -i my-instance.demandware.net -s');
        console.log('    $ sfcc-ci instance:state:save -s');
        console.log();
    });

program
    .command('instance:state:reset')
    .option('-i, --instance <instance>','Instance to reset its state for. Can be an instance alias. ' +
        'If not specified the currently configured instance will be used.')
    .option('-s, --sync', 'Operates in synchronous mode and waits until the operation has been finished.')
    .description('Perform a reset of a previously saved state of a Commerce Cloud instance')
    .action(function(options) {
        var instance = require('./lib/instance').getInstance(options.instance);
        var sync = ( options.sync ? options.sync : false );
        if (sync) {
            require('./lib/instance').resetStateSync(instance);
        } else {
            require('./lib/instance').resetState(instance);
        }
    }).on('--help', function() {
        console.log('');
        console.log('  Examples:');
        console.log();
        console.log('    $ sfcc-ci instance:state:reset');
        console.log('    $ sfcc-ci instance:state:reset -i my-instance-alias');
        console.log('    $ sfcc-ci instance:state:reset -i my-instance-alias -s');
        console.log('    $ sfcc-ci instance:state:reset -i my-instance.demandware.net');
        console.log('    $ sfcc-ci instance:state:reset -i my-instance.demandware.net -s');
        console.log('    $ sfcc-ci instance:state:reset -s');
        console.log();
    });

program
    .command('code:list')
    .option('-i, --instance <instance>','Instance to get list of custom code versions from. Can be an ' +
        'instance alias. If not specified the currently configured instance will be used.')
    .description('List all custom code versions deployed on the Commerce Cloud instance')
    .action(function(options) {
        var instance = require('./lib/instance').getInstance(options.instance);
        require('./lib/code').list(instance);
    }).on('--help', function() {
        console.log('');
        console.log('  Examples:');
        console.log();
        console.log('    $ sfcc-ci code:list');
        console.log('    $ sfcc-ci code:list -i my-instance-alias');
        console.log('    $ sfcc-ci code:list -i my-instance.demandware.net');
        console.log();
    });

program
    .command('code:deploy <archive>')
    .option('-i, --instance <instance>','Instance to deploy the custom code archive to. Can be an ' +
        'instance alias. If not specified the currently configured instance will be used.')
    .description('Deploys a custom code archive onto a Commerce Cloud instance')
    .action(function(archive, options) {
        var instance = require('./lib/instance').getInstance(options.instance);
        require('./lib/webdav').deployCode(instance, archive);
    }).on('--help', function() {
        console.log('');
        console.log('  Examples:');
        console.log();
        console.log('    $ sfcc-ci code:deploy code.zip');
        console.log('    $ sfcc-ci code:deploy code.zip -i my-instance-alias');
        console.log('    $ sfcc-ci code:deploy code.zip -i my-instance.demandware.net');
        console.log();
    });

program
    .command('code:activate <version>')
    .option('-i, --instance <instance>','Instance to activate the custom code version on. Can be an ' +
        'instance alias. If not specified the currently configured instance will be used.')
    .description('Activate the custom code version on a Commerce Cloud instance')
    .action(function(version, options) {
        var instance = require('./lib/instance').getInstance(options.instance);
        require('./lib/code').activate(instance, version);
    }).on('--help', function() {
        console.log('');
        console.log('  Examples:');
        console.log();
        console.log('    $ sfcc-ci code:activate version1');
        console.log('    $ sfcc-ci code:activate version1 -i my-instance-alias');
        console.log('    $ sfcc-ci code:activate version1 -i my-instance.demandware.net');
        console.log();
    });

program
    .command('job:run <job_id> [job_parameters...]')
    .option('-i, --instance <instance>','Instance to run the job on. Can be an instance alias. If not ' +
        'specified the currently configured instance will be used.')
    .option('-s, --sync', 'Operates in synchronous mode and waits until the operation has been finished.')
    .description('Starts a job execution on a Commerce Cloud instance')
    .action(function(job_id, job_parameters, options) {
        var job_params = require('./lib/job').buildParameters(job_parameters);
        var instance = require('./lib/instance').getInstance(options.instance);
        var sync = ( options.sync ? options.sync : false );

        if (sync) {
            require('./lib/job').runSync(instance, job_id, {
                parameters : job_params
            });
        } else {
            require('./lib/job').run(instance, job_id, {
                parameters : job_params
            });
        }
    }).on('--help', function() {
        console.log('');
        console.log('  Examples:');
        console.log('');
        console.log('    $ sfcc-ci job:run my-job');
        console.log('    $ sfcc-ci job:run my-job param1=value1 param2=value2');
        console.log('    $ sfcc-ci job:run my-job -i my-instance-alias');
        console.log('    $ sfcc-ci job:run my-job -i my-instance-alias param1=value1 param2=value2');
        console.log('    $ sfcc-ci job:run my-job -i my-instance.demandware.net');
        console.log('    $ sfcc-ci job:run my-job -i my-instance.demandware.net param1=value1 param2=value2');
        console.log('    $ sfcc-ci job:run my-job -s');
        console.log();
    });

program
    .command('job:status <job_id> <job_execution_id>')
    .option('-i, --instance <instance>','Instance the job was executed on. Can be an instance alias. ' +
        'If not specified the currently configured instance will be used.')
    .option('-v, --verbose', 'Outputs additional details of the job execution')
    .option('-l, --logfile', 'Opens the job log file in a browser')
    .description('Get the status of a job execution on a Commerce Cloud instance')
    .action(function(job_id, job_execution_id, options) {
        var instance = require('./lib/instance').getInstance(options.instance);
        var verbose = ( options.verbose ? options.verbose : false );
        var logfile = ( options.logfile ? options.logfile : false );

        require('./lib/job').status(instance, job_id, job_execution_id, verbose, logfile);
    }).on('--help', function() {
        console.log('');
        console.log('  Examples:');
        console.log();
        console.log('    $ sfcc-ci job:status my-job my-job-execution-id');
        console.log('    $ sfcc-ci job:status my-job my-job-execution-id -v');
        console.log('    $ sfcc-ci job:status my-job my-job-execution-id -i my-instance-alias');
        console.log('    $ sfcc-ci job:status my-job my-job-execution-id -v -i my-instance-alias');
        console.log('    $ sfcc-ci job:status my-job my-job-execution-id -i my-instance.demandware.net');
        console.log('    $ sfcc-ci job:status my-job my-job-execution-id -v -i my-instance.demandware.net');
        console.log();
    });

program.on('--help', function() {
    console.log('');
    console.log('  Detailed Help:');
    console.log('');
    console.log('    Use sfcc-ci <sub:command> --help to get detailed help and example usage of sub:commands');
    console.log('');
});

program.parse(process.argv);

if (!program.args.length) {
    program.help();
}<|MERGE_RESOLUTION|>--- conflicted
+++ resolved
@@ -2,7 +2,6 @@
 var program = require('commander');
 
 program
-<<<<<<< HEAD
     .command('auth:login <client> [secret]')
     .option('-a, --authserver [authserver]','The authorization server used to authenticate')
     .description('Authenticate a present user for interactive use')
@@ -29,7 +28,10 @@
             console.log('    $ sfcc-ci auth:login app-client-id app-client-secret');
         }
         console.log('    $ sfcc-ci auth:login app-client-id -a account.demandware.com');
-=======
+        console.log();
+    });
+
+program
     .command('auth:logout')
     .description('End the current sessions and clears the authentication')
     .action(function() {
@@ -39,17 +41,12 @@
         console.log('  Examples:');
         console.log();
         console.log('    $ sfcc-ci auth:logout');
->>>>>>> ae845b2e
-        console.log();
-    });
-
-program
-<<<<<<< HEAD
+        console.log();
+    });
+
+program
     .command('client:auth [client] [secret] [user] [user_password]')
     .option('-a, --authserver [authserver]','The authorization server used to authenticate')
-=======
-    .command('client:auth [client] [secret]')
->>>>>>> ae845b2e
     .option('-r, --renew','Controls whether the authentication should be automatically renewed, ' +
         'once the token expires.')
     .description('Authenticate an API client with an optional user for automation use')
@@ -106,20 +103,6 @@
         console.log('  Examples:');
         console.log();
         console.log('    $ sfcc-ci client:auth:token');
-        console.log();
-    });
-
-program
-<<<<<<< HEAD
-    .command('client:clear')
-    .description('Clears the Commerce Cloud Open Commerce API client settings')
-    .action(function() {
-        require('./lib/auth').clear();
-    }).on('--help', function() {
-        console.log('');
-        console.log('  Examples:');
-        console.log();
-        console.log('    $ sfcc-ci client:clear');
         console.log();
     });
 
@@ -230,8 +213,6 @@
     });
 
 program
-=======
->>>>>>> ae845b2e
     .command('instance:add <instance> [alias]')
     .option('-d, --default', 'Set the new instance as default')
     .description('Adds a new Commerce Cloud instance to the list of configured instances')
