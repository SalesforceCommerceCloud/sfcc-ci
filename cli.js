#!/usr/bin/env node
var program = require('commander');
var { prompt } = require('inquirer');

program
    .version(require('./package.json').version, '-V, --version')
    .option('-D, --debug', 'enable verbose output', function() {
        process.env.DEBUG = true;
        process.env.NODE_DEBUG = 'request';
    })
    .option('--selfsigned', 'allow connection to hosts using self-signed certificates', function() {
        process.env.SFCC_ALLOW_SELF_SIGNED = true;
    })
    .option('-I, --ignorewarnings', 'ignore any warnings logged to the console', function() {
        process.env.SFCC_IGNORE_WARNINGS = true;
    });

program
    .command('auth:login [client] [secret]')
    .option('-a, --authserver [authserver]','The authorization server used to authenticate')
    .description('Authenticate a present user for interactive use')
    .action(function(client, secret, options) {
        require('./lib/auth').login(client, secret, options.authserver);
    }).on('--help', function() {
        console.log('');
        console.log('  Details:');
        console.log();
        console.log('  Authenticate a user (resource owner) for interactive use. The user must be present and must');
        console.log('  provide his login credentials as part of the authentication flow. The authentication requires');
        console.log('  an API key (client).');
        if ( require('./lib/auth').OAUTH_AUTHORIZATION_CODE_GRANT_ALLOWED ) {
            console.log();
            console.log('  The client [secret] is optional. If the secret is not provided, the authentication is done');
            console.log('  using the Oauth2 authorization code grant. If the secret is not provided, the ');
            console.log('  authentication is done using the Oauth2 implicit grant.');
        }
        console.log();
        console.log('  Examples:');
        console.log();
        console.log('    $ sfcc-ci auth:login app-client-id');
        if ( require('./lib/auth').OAUTH_AUTHORIZATION_CODE_GRANT_ALLOWED ) {
            console.log('    $ sfcc-ci auth:login app-client-id app-client-secret');
        }
        console.log('    $ sfcc-ci auth:login app-client-id -a account.demandware.com');
        console.log();
    });

program
    .command('auth:logout')
    .description('End the current sessions and clears the authentication')
    .action(function() {
        require('./lib/auth').cli.logout();
    }).on('--help', function() {
        console.log('');
        console.log('  Examples:');
        console.log();
        console.log('    $ sfcc-ci auth:logout');
        console.log();
    });

program
    .command('client:auth [client] [secret] [user] [user_password]')
    .option('-a, --authserver [authserver]','The authorization server used to authenticate')
    .option('-r, --renew','Controls whether the authentication should be automatically renewed, ' +
        'once the token expires.')
    .description('Authenticate an API client with an optional user for automation use')
    .action(function(client, secret, user, user_password, options) {
        var renew = ( options.renew ? options.renew : false );
        require('./lib/auth').auth(client, secret, user, user_password, renew, options.authserver);
    }).on('--help', function() {
        console.log('');
        console.log('  Details:');
        console.log();
        console.log('  Authenticate an API client for automation use, where presence of the resource owner is not');
        console.log('  required. Optionally, user (resource owner) credentials can be provided to grant access to');
        console.log('  user specific resources.');
        console.log();
        console.log('  The client and the client secret are optional. If not provided, client and secret are read');
        console.log('  from a dw.json file located in the current working directory. When reading credentials from');
        console.log('  a dw.json file, the user credentials are ignored.');
        console.log();
        console.log('  Examples:');
        console.log();
        console.log('    $ sfcc-ci client:auth my_client_id my_client_secret user_name user_password');
        console.log('    $ sfcc-ci client:auth my_client_id my_client_secret');
        console.log('    $ sfcc-ci client:auth my_client_id my_client_secret -r');
        console.log('    $ sfcc-ci client:auth my_client_id my_client_secret -a account.demandware.com');
        console.log('    $ sfcc-ci client:auth');
        console.log();
    });

program
    .command('client:auth:renew')
    .description('Renews the client authentication. Requires the initial client authentication to ' +
        'be run with the --renew option.')
    .action(function() {
        require('./lib/auth').renew();
    }).on('--help', function() {
        console.log('');
        console.log('  Examples:');
        console.log();
        console.log('    $ sfcc-ci client:auth:renew');
        console.log();
    });

program
    .command('client:auth:token')
    .description('Return the current authentication token')
    .action(function() {
        console.log(require('./lib/auth').getToken());
    }).on('--help', function() {
        console.log('');
        console.log('  Examples:');
        console.log();
        console.log('    $ sfcc-ci client:auth:token');
        console.log();
    });

program
    .command('sandbox:realm:list')
    .description('List realms eligible to manage sandboxes for')
    .option('-r, --realm <realm>','Realm to get details for')
    .option('-j, --json','Formats the output in json')
    .action(function(options) {
        var realm = ( options.realm ? options.realm : null );
        var asJson = ( options.json ? options.json : false );
        require('./lib/sandbox').cli.realm.list(realm, asJson);
    }).on('--help', function() {
        console.log('');
        console.log('  Details:');
        console.log();
        console.log('  Use --realm to get details of a single realm such as configuration and usage');
        console.log('  information about sandboxes.');
        console.log();
        console.log('  Examples:');
        console.log();
        console.log('    $ sfcc-ci sandbox:realms');
        console.log('    $ sfcc-ci sandbox:realms --json');
        console.log('    $ sfcc-ci sandbox:realms --realm zzzz');
        console.log('    $ sfcc-ci sandbox:realms --realm zzzz --json');
        console.log();
    });

program
    .command('sandbox:realm:update')
    .description('Update realm settings')
    .option('-r, --realm <realm>','Realm to update')
    .option('-m, --max-sandbox-ttl <maxSandboxTTL>','Maximum number of hours a sandbox can live in the realm')
    .option('-d, --default-sandbox-ttl <defaultSandboxTTL>','Number of hours a sandbox lives in the realm by default')
    .option('-j, --json','Formats the output in json')
    .action(function(options) {
        var realm = ( options.realm ? options.realm : null );
        if (!realm) {
            this.missingArgument('realm');
            return;
        }
        var maxSandboxTTL = ( options.maxSandboxTtl ? parseInt(options.maxSandboxTtl) : false );
        var defaultSandboxTTL = ( options.defaultSandboxTtl ? parseInt(options.defaultSandboxTtl) : false );
        var asJson = ( options.json ? options.json : false );
        require('./lib/sandbox').cli.realm.update(realm, maxSandboxTTL, defaultSandboxTTL, asJson);
    }).on('--help', function() {
        console.log('');
        console.log('  Details:');
        console.log();
        console.log('  Update details of a realm.');
        console.log();
        console.log('  Use --max-sandbox-ttl to update the maximum number of hours a sandbox can live');
        console.log('  in the realm (must adhere to the maximum TTL quota). Use --default-sandbox-ttl to');
        console.log('  update the number of hours a sandbox lives in the realm when no TTL was given upon');
        console.log('  provisioning (must adhere to the maximum TTL quota).');
        console.log();
        console.log('  Examples:');
        console.log();
        console.log('    $ sfcc-ci sandbox:realm:update --realm zzzz --max-sandbox-ttl 72');
        console.log('    $ sfcc-ci sandbox:realm:update --realm zzzz --default-sandbox-ttl 24');
        console.log();
    });

program
    .command('sandbox:list')
    .description('List all available sandboxes')
    .option('-j, --json','Formats the output in json')
    .option('-S, --sortby <sortby>', 'Sort by specifying any field')
    .action(function(options) {
        var asJson = ( options.json ? options.json : false );
        var sortby = ( options.sortby ? options.sortby : null );
        require('./lib/sandbox').cli.list(asJson, sortby);
    }).on('--help', function() {
        console.log('');
        console.log('  Examples:');
        console.log();
        console.log('    $ sfcc-ci sandbox:list');
        console.log('    $ sfcc-ci sandbox:list --json');
        console.log();
    });

program
    .command('sandbox:create')
    .option('-r, --realm <realm>','Realm to create the sandbox for')
    .option('-t, --ttl <hours>','Number of hours the sandbox will live')
    .option('-j, --json','Formats the output in json')
    .option('-s, --sync', 'Operates in synchronous mode and waits until the operation has been finished.')
    .option('-d, --default', 'Sets the created sandbox as default instance.')
    .option('-a, --set-alias <alias>','Instance alias to create for the sandbox')
    .description('Create a new sandbox')
    .action(function(options) {
        var realm = ( options.realm ? options.realm : null );
        var ttl = ( options.ttl ? parseInt(options.ttl) : null );
        var asJson = ( options.json ? options.json : false );
        var sync = ( options.sync ? options.sync : false );
        var setAsDefault = ( options.default ? options.default : false );
        var alias = ( options.setAlias ? options.setAlias : null );
        require('./lib/sandbox').cli.create(realm, alias, ttl, asJson, sync, setAsDefault);
    }).on('--help', function() {
        console.log('');
        console.log('  Details:');
        console.log();
        console.log('  The sandbox will be created for the realm using the <realm> argument or stored in dw.json');
        console.log('  config file. You must have permission to create a new sandbox for the realm. The number of');
        console.log('  sandboxes allowed to create is limited. The command only trigger the creation and does not');
        console.log('  wait until the sandbox is fully up and running. Use may use `sfcc-ci sandbox:list` to check');
        console.log('  the status of the sandbox.');
        console.log();
        console.log('  You can force the command to wait until the creation of the sandbox has been finished and the');
        console.log('  is available to use (in "started" status) by using the --sync flag.');
        console.log();
        console.log('  The created sandbox is being added to the list of instances with its host name. The optional');
        console.log('  --set-alias <alias> is used as alias for the new instance. If it is omitted, the host is used');
        console.log('  as alias.');
        console.log();
        console.log('  If executed with --default flag, the created sandbox will be set as new default instance.');
        console.log();
        console.log('  The TTL (time to live) in hours of the sandbox can be modified via the --ttl flag. The value');
        console.log('  must adhere to the maximum TTL quotas) If absent the realms default sandbox TTL is used.');
        console.log('  If the sandbox age reaches its TTL, it will be deleted automatically.');
        console.log('');
        console.log('  Examples:');
        console.log();
        console.log('    $ sfcc-ci sandbox:create');
        console.log('    $ sfcc-ci sandbox:create --realm my-realm');
        console.log('    $ sfcc-ci sandbox:create -r my-realm --set-alias an-alias');
        console.log('    $ sfcc-ci sandbox:create -r my-realm -a an-alias -d');
        console.log('    $ sfcc-ci sandbox:create -r my-realm -s');
        console.log('    $ sfcc-ci sandbox:create -r my-realm -a an-alias -s');
        console.log('    $ sfcc-ci sandbox:create -r my-realm -a an-alias -s -d');
        console.log('    $ sfcc-ci sandbox:create -r my-realm -s -j');
        console.log('    $ sfcc-ci sandbox:create -r my-realm --ttl 6');
        console.log();
    });

program
    .command('sandbox:get')
    .description('Get detailed information about a sandbox')
    .option('-s, --sandbox <id>','sandbox to get details for')
    .option('-j, --json','Formats the output in json')
    .option('-h, --host','Return the host name of the sandbox')
    .option('-O, --open','Opens a browser with the Business Manager on the sandbox')
    .option('--show-operations','Display operations performed')
    .option('--show-usage','Display detailed usage information')
    .option('--show-settings','Display settings applied')
    .action(function(options) {
        var sandbox_id = ( options.sandbox ? options.sandbox : null );
        if (!sandbox_id) {
            this.missingArgument('sandbox');
            return;
        }
        // always assume it is a sandbox id
        var spec = { id : sandbox_id };
        // check if we have to lookup the sandbox by realm and instance
        var split = sandbox_id.split(/[-_]/);
        if (split.length === 2) {
            spec['realm'] = split[0];
            spec['instance'] = split[1];
        }
        var asJson = ( options.json ? options.json : false );
        var hostOnly = ( options.host ? options.host : false );
        var openBrowser = ( options.open ? options.open : false );
        var showOperations = ( options.showOperations ? options.showOperations : false );
        var showUsage = ( options.showUsage ? options.showUsage : false );
        var showSettings = ( options.showSettings ? options.showSettings : false );
        require('./lib/sandbox').cli.get(spec, asJson, hostOnly, openBrowser, showOperations, showUsage, showSettings);
    }).on('--help', function() {
        console.log('');
        console.log('  Details:');
        console.log();
        console.log('  The sandbox to lookup must be identified by its id. Use may use `sfcc-ci sandbox:list` to');
        console.log('  identify the id of your sandboxes.');
        console.log();
        console.log('  You can also pass the realm and the instance (e.g. zzzz-s01) as <id>.');
        console.log();
        console.log('  Use --show-usage to display detailed usage information, --show-operations to get a list of');
        console.log('  previous operations executed on the sandbox, --show-settings to return the settings initially');
        console.log('  applied to the sandbox during creation.');
        console.log('');
        console.log('  Examples:');
        console.log();
        console.log('    $ sfcc-ci sandbox:get --sandbox my-sandbox-id');
        console.log('    $ sfcc-ci sandbox:get -s my-sandbox-id -j');
        console.log('    $ sfcc-ci sandbox:get -s my-sandbox-id -h');
        console.log('    $ sfcc-ci sandbox:get -s my-sandbox-id -O');
        console.log('    $ sfcc-ci sandbox:get -s my-sandbox-id --show-usage');
        console.log('    $ sfcc-ci sandbox:get -s my-sandbox-id --show-operations');
        console.log('    $ sfcc-ci sandbox:get -s my-sandbox-id --show-settings');
        console.log();
    });

program
    .command('sandbox:update')
    .option('-s, --sandbox <id>','sandbox to update')
    .option('-t, --ttl <hours>','number of hours to add to the sandbox lifetime')
    .description('Update a sandbox')
    .action(function(options) {
        var sandbox_id = ( options.sandbox ? options.sandbox : null );
        if (!sandbox_id) {
            this.missingArgument('sandbox');
            return;
        }
        // always assume it is a sandbox id
        var spec = { id : sandbox_id };
        // check if we have to lookup the sandbox by realm and instance
        var split = sandbox_id.split(/[-_]/);
        if (split.length === 2) {
            spec['realm'] = split[0];
            spec['instance'] = split[1];
        }
        var ttl = ( options.ttl ? parseInt(options.ttl) : null );
        require('./lib/sandbox').cli.update(spec, ttl, false);
    }).on('--help', function() {
        console.log('');
        console.log('  Details:');
        console.log();
        console.log('  The TTL (time to live) in hours of the sandbox can be prolonged via the --ttl flag. The value');
        console.log('  must, together with previous prolongiations, adhere to the maximum TTL quotas). If set to 0 or');
        console.log('  less the sandbox will have an infinite lifetime.');
        console.log();
        console.log('  The sandbox to update must be identified by its id. Use may use `sfcc-ci sandbox:list` to');
        console.log('  identify the id of your sandboxes.');
        console.log();
        console.log('  You can also pass the realm and the instance (e.g. zzzz-s01) as <id>.');
        console.log('');
        console.log('  Examples:');
        console.log();
        console.log('    $ sfcc-ci sandbox:update --sandbox my-sandbox-id --ttl 8');
        console.log();
    });

program
    .command('sandbox:start')
    .option('-s, --sandbox <id>','sandbox to start')
    .description('Start a sandbox')
    .action(function(options) {
        var sandbox_id = ( options.sandbox ? options.sandbox : null );
        if (!sandbox_id) {
            this.missingArgument('sandbox');
            return;
        }
        // always assume it is a sandbox id
        var spec = { id : sandbox_id };
        // check if we have to lookup the sandbox by realm and instance
        var split = sandbox_id.split(/[-_]/);
        if (split.length === 2) {
            spec['realm'] = split[0];
            spec['instance'] = split[1];
        }
        require('./lib/sandbox').cli.start(spec, false);
    }).on('--help', function() {
        console.log('');
        console.log('  Details:');
        console.log();
        console.log('  The sandbox to start must be identified by its id. Use may use `sfcc-ci sandbox:list` to');
        console.log('  identify the id of your sandboxes.');
        console.log();
        console.log('  You can also pass the realm and the instance (e.g. zzzz-s01) as <id>.');
        console.log('');
        console.log('  Examples:');
        console.log();
        console.log('    $ sfcc-ci sandbox:start --sandbox my-sandbox-id');
        console.log();
    });

program
    .command('sandbox:stop')
    .option('-s, --sandbox <id>','sandbox to stop')
    .description('Stop a sandbox')
    .action(function(options) {
        var sandbox_id = ( options.sandbox ? options.sandbox : null );
        if (!sandbox_id) {
            this.missingArgument('sandbox');
            return;
        }
        // always assume it is a sandbox id
        var spec = { id : sandbox_id };
        // check if we have to lookup the sandbox by realm and instance
        var split = sandbox_id.split(/[-_]/);
        if (split.length === 2) {
            spec['realm'] = split[0];
            spec['instance'] = split[1];
        }
        require('./lib/sandbox').cli.stop(spec, false);
    }).on('--help', function() {
        console.log('');
        console.log('  Details:');
        console.log();
        console.log('  The sandbox to stop must be identified by its id. Use may use `sfcc-ci sandbox:list` to');
        console.log('  identify the id of your sandboxes.');
        console.log();
        console.log('  You can also pass the realm and the instance (e.g. zzzz-s01) as <id>.');
        console.log('');
        console.log('  Examples:');
        console.log();
        console.log('    $ sfcc-ci sandbox:stop --sandbox my-sandbox-id');
        console.log();
    });

program
    .command('sandbox:restart')
    .option('-s, --sandbox <id>','sandbox to restart')
    .description('Restart a sandbox')
    .action(function(options) {
        var sandbox_id = ( options.sandbox ? options.sandbox : null );
        if (!sandbox_id) {
            this.missingArgument('sandbox');
            return;
        }
        // always assume it is a sandbox id
        var spec = { id : sandbox_id };
        // check if we have to lookup the sandbox by realm and instance
        var split = sandbox_id.split(/[-_]/);
        if (split.length === 2) {
            spec['realm'] = split[0];
            spec['instance'] = split[1];
        }
        require('./lib/sandbox').cli.restart(spec, false);
    }).on('--help', function() {
        console.log('');
        console.log('  Details:');
        console.log();
        console.log('  The sandbox to restart must be identified by its id. Use may use `sfcc-ci sandbox:list` to');
        console.log('  identify the id of your sandboxes.');
        console.log();
        console.log('  You can also pass the realm and the instance (e.g. zzzz-s01) as <id>.');
        console.log('');
        console.log('  Examples:');
        console.log();
        console.log('    $ sfcc-ci sandbox:restart --sandbox my-sandbox-id');
        console.log();
    });

program
    .command('sandbox:reset')
    .option('-s, --sandbox <id>','sandbox to reset')
    .option('-N, --noprompt','No prompt to confirm reset')
    .description('Reset a sandbox')
    .action(function(options) {
        var sandbox_id = ( options.sandbox ? options.sandbox : null );
        if (!sandbox_id) {
            this.missingArgument('sandbox');
            return;
        }
        // always assume it is a sandbox id
        var spec = { id : sandbox_id };
        // check if we have to lookup the sandbox by realm and instance
        var split = sandbox_id.split(/[-_]/);
        if (split.length === 2) {
            spec['realm'] = split[0];
            spec['instance'] = split[1];
        }
        var noPrompt = ( options.noprompt ? options.noprompt : false );
        if ( noPrompt ) {
            require('./lib/sandbox').cli.reset(spec, false);
        } else {
            prompt({
                type : 'confirm',
                name : 'ok',
                default : false,
                message : 'Reset sandbox ' + sandbox_id + '. Are you sure?'
            }).then((answers) => {
                if (answers['ok']) {
                    require('./lib/sandbox').cli.reset(spec, false);
                }
            });
        }
    }).on('--help', function() {
        console.log('');
        console.log('  Details:');
        console.log();
        console.log('  WARNING: This is a destructive operation and you will loose any data stored on the sandbox.');
        console.log();
        console.log('  The sandbox to reset must be identified by its id. Use may use `sfcc-ci sandbox:list` to');
        console.log('  identify the id of your sandboxes.');
        console.log();
        console.log('  You can also pass the realm and the instance (e.g. zzzz-s01) as <id>.');
        console.log('');
        console.log('  Examples:');
        console.log();
        console.log('    $ sfcc-ci sandbox:reset --sandbox my-sandbox-id');
        console.log('    $ sfcc-ci sandbox:reset --sandbox my-sandbox-id --noprompt');
        console.log();
    });

program
    .command('sandbox:delete')
    .option('-s, --sandbox <id>','sandbox to delete')
    .option('-N, --noprompt','No prompt to confirm delete')
    .description('Delete a sandbox')
    .action(function(options) {
        var sandbox_id = ( options.sandbox ? options.sandbox : null );
        if (!sandbox_id) {
            this.missingArgument('sandbox');
            return;
        }
        // always assume it is a sandbox id
        var spec = { id : sandbox_id };
        // check if we have to lookup the sandbox by realm and instance
        var split = sandbox_id.split(/[-_]/);
        if (split.length === 2) {
            spec['realm'] = split[0];
            spec['instance'] = split[1];
        }
        var noPrompt = ( options.noprompt ? options.noprompt : false );
        if ( noPrompt ) {
            require('./lib/sandbox').cli.delete(spec);
        } else {
            prompt({
                type : 'confirm',
                name : 'ok',
                default : false,
                message : 'Delete sandbox ' + sandbox_id + '. Are you sure?'
            }).then((answers) => {
                if (answers['ok']) {
                    require('./lib/sandbox').cli.delete(spec);
                }
            });
        }
    }).on('--help', function() {
        console.log('');
        console.log('  Details:');
        console.log();
        console.log('  WARNING: This is a destructive operation and you will loose any data stored on the sandbox.');
        console.log();
        console.log('  The sandbox to delete must be identified by its id. Use may use `sfcc-ci sandbox:list` to');
        console.log('  identify the id of your sandboxes. You must have permission to delete a sandbox. The command');
        console.log('  only triggers the deletion and does not wait until the sandbox is fully deleted. Use may use');
        console.log('  `sfcc-ci sandbox:list` to check the status of the deletion.');
        console.log();
        console.log('  You can also pass the realm and the instance (e.g. zzzz-s01) as <id>.');
        console.log('');
        console.log('  Examples:');
        console.log();
        console.log('    $ sfcc-ci sandbox:delete --sandbox my-sandbox-id');
        console.log('    $ sfcc-ci sandbox:delete --sandbox my-sandbox-id --noprompt');
        console.log();
    });

program
    .command('instance:add <instance> [alias]')
    .option('-d, --default', 'Set the new instance as default')
    .description('Adds a new Commerce Cloud instance to the list of configured instances')
    .action(function(instance, alias, options) {
        var asDefault = ( options.default ? options.default : false );
        require('./lib/instance').add(instance, alias, asDefault);
    }).on('--help', function() {
        console.log('');
        console.log('  Examples:');
        console.log();
        console.log('    $ sfcc-ci instance:add my-instance.demandware.net');
        console.log('    $ sfcc-ci instance:add my-instance.demandware.net -d');
        console.log('    $ sfcc-ci instance:add my-instance.demandware.net my-instance');
        console.log('    $ sfcc-ci instance:add my-instance.demandware.net my-instance -d');
        console.log();
    });

program
    .command('instance:set <alias_or_host>')
    .description('Sets a Commerce Cloud instance as the default instance')
    .action(function(alias_or_host) {
        require('./lib/instance').config.setDefault(alias_or_host);
    }).on('--help', function() {
        console.log('');
        console.log('  Examples:');
        console.log();
        console.log('    $ sfcc-ci instance:set my-instance');
        console.log('    $ sfcc-ci instance:set my-instance.demandware.net');
        console.log();
    });

program
    .command('instance:clear')
    .description('Clears all configured Commerce Cloud instances')
    .action(function() {
        require('./lib/instance').clearAll();
    }).on('--help', function() {
        console.log('');
        console.log('  Examples:');
        console.log();
        console.log('    $ sfcc-ci instance:clear');
        console.log();
    });

program
    .command('instance:list')
    .option('-j, --json', 'Formats the output in json')
    .option('-v, --verbose', 'Outputs additional details of the current configuration')
    .option('-S, --sortby <sortby>', 'Sort by specifying any field')
    .description('List instance and client details currently configured')
    .action(function(options) {
        var verbose = ( options.verbose ? options.verbose : false );
        var asJson = ( options.json ? options.json : false );
        var sortby = ( options.sortby ? options.sortby : null );
        require('./lib/instance').list(verbose, asJson, sortby);
    }).on('--help', function() {
        console.log('');
        console.log('  Examples:');
        console.log();
        console.log('    $ sfcc-ci instance:list');
        console.log('    $ sfcc-ci instance:list -v');
        console.log('    $ sfcc-ci instance:list -j');
        console.log('    $ sfcc-ci instance:list --sortby=alias');
        console.log();
    });

program
    .command('instance:upload <archive>')
    .option('-i, --instance [instance]','Instance to upload the import file to. Can be an ' +
        'instance alias. If not specified the currently configured instance will be used.')
    .option('-c, --certificate [certificate]','Path to the certificate to use for two factor authentication.')
    .option('-p, --passphrase [passphrase]','Passphrase to be used to read the given certificate.')
    .description('Uploads an instance import file onto a Commerce Cloud instance')
    .action(function(archive, options) {
        var instance = require('./lib/instance').getInstance(options.instance);
        require('./lib/webdav').uploadInstanceImport(instance, archive, {
            pfx: options.certificate,
            passphrase: options.passphrase
        });
    }).on('--help', function() {
        console.log('');
        console.log('  Details:');
        console.log();
        console.log('  Uploads the passed site import archive file onto an instance. The archive must be a zip file');
        console.log('  If the archive file does not have the file extension *.zip it will be appended.');
        console.log();
        console.log('  The archive may include a path to the actual archive file where the file resides locally.');
        console.log();
        console.log('  Examples:');
        console.log();
        console.log('    $ sfcc-ci instance:upload archive.zip');
        console.log('    $ sfcc-ci instance:upload path/to/archive.zip');
        console.log('    $ sfcc-ci instance:upload archive.zip -i my-instance-alias');
        console.log('    $ sfcc-ci instance:upload archive.zip -i my-instance.demandware.net');
        console.log('    $ sfcc-ci instance:upload archive.zip -i my-instance.demandware.net '
            + '-c path/to/my/certificate.p12 -p "myPassphraseForTheCertificate"');
        console.log();
    });

program
    .command('instance:import <archive>')
    .option('-i, --instance <instance>','Instance to run the import on. Can be an instance alias. ' +
        'If not specified the currently configured instance will be used.')
    .option('-j, --json', 'Formats the output in json')
    .option('-s, --sync', 'Operates in synchronous mode and waits until the operation has been finished.')
    .option('-f, --failfast', 'Forces the command (if ran with --sync mode) to result in an error if the job ' +
        'on the instance exits with an error.')
    .description('Perform a instance import (aka site import) on a Commerce Cloud instance')
    .action(function(archive, options) {
        var instance = require('./lib/instance').getInstance(options.instance);
        var asJson = ( options.json ? options.json : false );
        var sync = ( options.sync ? options.sync : false );
        var failFast = ( options.failfast ? options.failfast : false );
        if (sync) {
            require('./lib/instance').importSync(instance, archive, asJson, failFast);
        } else {
            require('./lib/instance').import(instance, archive, asJson);
        }
    }).on('--help', function() {
        console.log('');
        console.log('  Examples:');
        console.log();
        console.log('    $ sfcc-ci instance:import archive.zip');
        console.log('    $ sfcc-ci instance:import archive.zip -i my-instance-alias');
        console.log('    $ sfcc-ci instance:import archive.zip -i my-instance-alias -s');
        console.log('    $ sfcc-ci instance:import archive.zip -i my-instance.demandware.net');
        console.log('    $ sfcc-ci instance:import archive.zip -i my-instance.demandware.net -s');
        console.log('    $ sfcc-ci instance:import archive.zip -j');
        console.log('    $ sfcc-ci instance:import archive.zip -s');
        console.log('    $ sfcc-ci instance:import archive.zip -s -j');
        console.log();
    });

program
    .command('code:list')
    .option('-i, --instance <instance>','Instance to get list of custom code versions from. Can be an ' +
        'instance alias. If not specified the currently configured instance will be used.')
    .option('-j, --json', 'Formats the output in json')
    .option('-S, --sortby <sortby>', 'Sort by specifying any field')
    .description('List all custom code versions deployed on the Commerce Cloud instance')
    .action(function(options) {
        var instance = require('./lib/instance').getInstance(options.instance);
        var asJson = ( options.json ? options.json : false );
        var sortby = ( options.sortby ? options.sortby : null );
        require('./lib/code').list(instance, asJson, sortby);
    }).on('--help', function() {
        console.log('');
        console.log('  Examples:');
        console.log();
        console.log('    $ sfcc-ci code:list');
        console.log('    $ sfcc-ci code:list -i my-instance-alias');
        console.log('    $ sfcc-ci code:list -i my-instance.demandware.net');
        console.log('    $ sfcc-ci code:list -j');
        console.log('    $ sfcc-ci code:list --sortby=id');
        console.log();
    });

program
    .command('code:deploy <archive>')
    .option('-i, --instance <instance>','Instance to deploy the custom code archive to. Can be an ' +
        'instance alias. If not specified the currently configured instance will be used.')
    .option('-c, --certificate [certificate]','Path to the certificate to use for two factor authentication.')
    .option('-p, --passphrase [passphrase]','Passphrase to be used to read the given certificate.')
    .description('Deploys a custom code archive onto a Commerce Cloud instance')
    .action(function(archive, options) {
        var instance = require('./lib/instance').getInstance(options.instance);
        require('./lib/webdav').deployCode(instance, archive, {
            pfx: options.certificate,
            passphrase: options.passphrase
        });
    }).on('--help', function() {
        console.log('');
        console.log('  Examples:');
        console.log();
        console.log('    $ sfcc-ci code:deploy code.zip');
        console.log('    $ sfcc-ci code:deploy code.zip -i my-instance-alias');
        console.log('    $ sfcc-ci code:deploy code.zip -i my-instance.demandware.net');
        console.log('    $ sfcc-ci code:deploy code.zip -i my-instance.demandware.net '
            + '-c path/to/my/certificate.p12 -p "myPassphraseForTheCertificate"');
        console.log();
    });

program
    .command('code:activate <version>')
    .option('-i, --instance <instance>','Instance to activate the custom code version on. Can be an ' +
        'instance alias. If not specified the currently configured instance will be used.')
    .description('Activate the custom code version on a Commerce Cloud instance')
    .action(function(version, options) {
        var instance = require('./lib/instance').getInstance(options.instance);
        require('./lib/code').activate(instance, version);
    }).on('--help', function() {
        console.log('');
        console.log('  Examples:');
        console.log();
        console.log('    $ sfcc-ci code:activate version1');
        console.log('    $ sfcc-ci code:activate version1 -i my-instance-alias');
        console.log('    $ sfcc-ci code:activate version1 -i my-instance.demandware.net');
        console.log();
    });

program
    .command('job:run <job_id> [job_parameters...]')
    .option('-i, --instance <instance>','Instance to run the job on. Can be an instance alias. If not ' +
        'specified the currently configured instance will be used.')
    .option('-j, --json', 'Formats the output in json')
    .option('-s, --sync', 'Operates in synchronous mode and waits until the operation has been finished.')
    .option('-f, --failfast', 'Forces the command (if ran with --sync mode) to result in an error if the job ' +
        'on the instance exits with an error.')
    .description('Starts a job execution on a Commerce Cloud instance')
    .action(function(job_id, job_parameters, options) {
        var job_params = require('./lib/job').buildParameters(job_parameters);
        var instance = require('./lib/instance').getInstance(options.instance);
        var asJson = ( options.json ? options.json : false );
        var sync = ( options.sync ? options.sync : false );
        var failFast = ( options.failfast ? options.failfast : false );

        if (sync) {
            require('./lib/job').runSync(instance, job_id, {
                parameters : job_params
            }, asJson, failFast);
        } else {
            require('./lib/job').run(instance, job_id, {
                parameters : job_params
            }, asJson);
        }
    }).on('--help', function() {
        console.log('');
        console.log('  Examples:');
        console.log('');
        console.log('    $ sfcc-ci job:run my-job');
        console.log('    $ sfcc-ci job:run my-job param1=value1 param2=value2');
        console.log('    $ sfcc-ci job:run my-job -i my-instance-alias');
        console.log('    $ sfcc-ci job:run my-job -i my-instance-alias param1=value1 param2=value2');
        console.log('    $ sfcc-ci job:run my-job -i my-instance.demandware.net');
        console.log('    $ sfcc-ci job:run my-job -i my-instance.demandware.net param1=value1 param2=value2');
        console.log('    $ sfcc-ci job:run my-job -j');
        console.log('    $ sfcc-ci job:run my-job -s');
        console.log('    $ sfcc-ci job:run my-job -s -j');
        console.log();
    });

program
    .command('job:status <job_id> <job_execution_id>')
    .option('-i, --instance <instance>','Instance the job was executed on. Can be an instance alias. ' +
        'If not specified the currently configured instance will be used.')
    .option('-j, --json', 'Formats the output in json')
    .option('-l, --log', 'Stream the job log to the console')
    .option('-o, --openlogfile', 'Opens the job log file in a browser')
    .option('-v, --verbose', 'Outputs additional details of the job execution')
    .description('Get the status of a job execution on a Commerce Cloud instance')
    .action(function(job_id, job_execution_id, options) {
        var instance = require('./lib/instance').getInstance(options.instance);
        var asJson = ( options.json ? options.json : false );
        var log = ( options.log ? options.log : false );
        var openlogfile = ( options.openlogfile ? options.openlogfile : false );
        var verbose = ( options.verbose ? options.verbose : false );

        require('./lib/job').status(instance, job_id, job_execution_id, verbose, log, openlogfile, asJson);
    }).on('--help', function() {
        console.log('');
        console.log('  Examples:');
        console.log();
        console.log('    $ sfcc-ci job:status my-job my-job-execution-id');
        console.log('    $ sfcc-ci job:status my-job my-job-execution-id -v');
        console.log('    $ sfcc-ci job:status my-job my-job-execution-id -i my-instance-alias');
        console.log('    $ sfcc-ci job:status my-job my-job-execution-id -v -i my-instance-alias');
        console.log('    $ sfcc-ci job:status my-job my-job-execution-id -i my-instance.demandware.net');
        console.log('    $ sfcc-ci job:status my-job my-job-execution-id -v -i my-instance.demandware.net');
        console.log('    $ sfcc-ci job:status my-job my-job-execution-id -j');
        console.log('    $ sfcc-ci job:status my-job my-job-execution-id -l');
        console.log('    $ sfcc-ci job:status my-job my-job-execution-id -o');
        console.log();
    });

<<<<<<< HEAD

program
    .command('cartridge:add <cartridgename>')
    .option('-i, --instance <instance>','Instance to add cartridge name to. Can be an instance alias. If not ' +
    'specified the currently configured instance will be used.')
    .option('-p, --position <position>','Position on where to add the cartridge in its cartrigde path.' +
    'Possible Values first|last|before|after')
    .option('-t, --target [target]','The cartridge name ' +
    'relative to the postion parameter (before|after) ')
    .option('--siteid <siteid>', 'the site the cartridge will be added to')
    .description('Adds a cartridge-name to the site\'s cartridge path')
    .action(function(cartridgename, options) {
        var instance = require('./lib/instance').getInstance(options.instance);
        var verbose = ( options.verbose ? options.verbose : false );
        var position = ( options.position ? options.position : 'last' );
        var target = ( options.target ? options.target : '' );
        var siteid = ( options.siteid ? options.siteid : 'RefArch' );
        require('./lib/cartridge').add(instance, cartridgename, position, target, siteid, verbose);
    }).on('--help', function() {
        console.log('');
        console.log('  Details:');
        console.log('');
        console.log('  This command only assigns the cartridge name to a given site');
        console.log('  The cartridge code itself must be deployed specifically using code:deploy command');
        console.log('');
        console.log('  Examples:');
        console.log('');
        console.log('    $ sfcc-ci cartridge:add plugin_applepay -p first --siteid RefArch');
        console.log('    $ sfcc-ci cartridge:add plugin_applepay -p after -t app_yourshophere --siteid YourShopHere');
        console.log('');
    });

=======
program
    .command('org:list')
    .description('List all orgs eligible to manage')
    .option('-o, --org <org>','Organization to get details for')
    .option('-j, --json', 'Formats the output in json')
    .option('-s, --sortby <sortby>', 'Sort by specifying any field')
    .action(function(options) {
        var org = ( options.org ? options.org : null );
        var asJson = ( options.json ? options.json : false );
        var sortby = ( options.sortBy ? options.sortBy : null );
        require('./lib/org').cli.list(org, asJson, sortby);
    }).on('--help', function() {
        console.log('');
        console.log('  Examples:');
        console.log();
        console.log('    $ sfcc-ci org:list')
        console.log('    $ sfcc-ci org:list --org "my-org"')
        console.log();
    });

program
    .command('role:list')
    .description('List roles')
    .option('-i, --instance <instance>','Instance to return roles for')
    .option('-c, --count <count>','Max count of list items (default is 25)')
    .option('-r, --role <role>','Role to get details for')
    .option('-j, --json', 'Formats the output in json')
    .option('-s, --sortby <sortby>', 'Sort by specifying any field')
    .option('-v, --verbose', 'Outputs additional details of a role')
    .action(function(options) {
        var instance = ( options.instance ? require('./lib/instance').getInstance(options.instance) : null );
        var count = ( options.count ? options.count : null );
        var role = ( options.role ? options.role : null );
        var asJson = ( options.json ? options.json : false );
        var sortby = ( options.sortBy ? options.sortBy : null );
        var verbose = ( options.verbose ? options.verbose : false );

        if ( options.instance ) {
            require('./lib/role').cli.listLocal(instance, role, null, role, sortby, count, asJson, verbose);
        } else {
            require('./lib/role').cli.list(count, asJson);
        }
    }).on('--help', function() {
        console.log('');
        console.log('  Details:');
        console.log();
        console.log('  List roles available to grant to users. By default roles from Account Manager eligible');
        console.log('  to grant to users are returned. If the --instance option is used, roles defined on that');
        console.log('  Commerce Cloud instance are returned.');
        console.log();
        console.log('  Use --role to get details of a single role. Use --verbose to show permissions the');
        console.log('  role includes and the users on the instance granted with that role.');
        console.log('');
        console.log('  Examples:');
        console.log();
        console.log('    $ sfcc-ci role:list');
        console.log('    $ sfcc-ci role:list --instance my-instance.demandware.net');
        console.log('    $ sfcc-ci role:list --instance my-instance.demandware.net --role "Administrator"')
        console.log();
    });

program
    .command('role:grant')
    .description('Grant a role to a user')
    .option('-i, --instance <instance>','Instance to grant a user a role to')
    .option('-l, --login <login>','Login of user to grant role to')
    .option('-r, --role <role>','Role to grant')
    .option('-s, --scope <scope>','Scope of role to grant')
    .option('-j, --json', 'Formats the output in json')
    .action(function(options) {
        var instance = ( options.instance ? require('./lib/instance').getInstance(options.instance) : null );
        var login = ( options.login ? options.login : null );
        var role = ( options.role ? options.role : null );
        var scope = ( options.scope ? options.scope : null );
        var asJson = ( options.json ? options.json : false );

        if ( instance && scope ) {
            require('./lib/log').error('Ambiguous options. Use -h,--help for help.');
        } else if ( instance ) {
            require('./lib/user').cli.grantLocal(instance, login, role, asJson);
        } else {
            require('./lib/user').cli.grant(login, role, scope, asJson);
        }
    }).on('--help', function() {
        console.log('');
        console.log('  Details:');
        console.log();
        console.log('  Grants a role to a user in Account Manager. Use additional --scope to grant the role');
        console.log('  to a specific scope. This allows to limit the role for a specific Commerce Cloud instance');
        console.log('  or a group of instances. Scopes are only supported by specific roles in Account Manager.');
        console.log();
        console.log('  Use --instance to grant a role to a user on a Commerce Cloud instance.');
        console.log('');
        console.log('  Examples:');
        console.log();
        console.log('    $ sfcc-ci role:grant --login the-user --role the-role');
        console.log('    $ sfcc-ci role:grant --login the-user --role the-role --scope zzzz_dev');
        console.log('    $ sfcc-ci role:grant --login the-user --role the-role --scope zzzz_*');
        console.log('    $ sfcc-ci role:grant --login the-user --role the-role --scope "zzzz_s01,zzzz_s02"');
        console.log('    $ sfcc-ci role:grant --instance my-instance.demandware.net --login the-user --role the-role');
        console.log();
    });

program
    .command('role:revoke')
    .description('Revoke a role from a user')
    .option('-i, --instance <instance>','Instance to revoke a user a role from')
    .option('-l, --login <login>','Login of user to revoke role from')
    .option('-r, --role <role>','Role to revoke')
    .option('-s, --scope <scope>','Scope of role to revoke')
    .option('-j, --json', 'Formats the output in json')
    .action(function(options) {
        var instance = ( options.instance ? require('./lib/instance').getInstance(options.instance) : null );
        var login = ( options.login ? options.login : null );
        var role = ( options.role ? options.role : null );
        var scope = ( options.scope ? options.scope : null );
        var asJson = ( options.json ? options.json : false );

        if ( instance && scope ) {
            require('./lib/log').error('Ambiguous options. Use -h,--help for help.');
        } else if ( instance ) {
            require('./lib/user').cli.revokeLocal(instance, login, role, asJson);
        } else {
            require('./lib/user').cli.revoke(login, role, scope, asJson);
        }
    }).on('--help', function() {
        console.log('');
        console.log('  Details:');
        console.log();
        console.log('  Revokes a role from a user in Account Manager. Use additional --scope to reduce');
        console.log('  the scope of a role. This allows to limit the role to specific Commerce Cloud');
        console.log('  instances. Multiple instances or a range of instances can be specified.');
        console.log('');
        console.log('  Use --instance to revoke a role from a user on a Commerce Cloud instance.');
        console.log('');
        console.log('  Examples:');
        console.log();
        console.log('    $ sfcc-ci role:revoke --login the-user --role the-role');
        console.log('    $ sfcc-ci role:revoke --login the-user --role the-role --scope zzzz_dev');
        console.log('    $ sfcc-ci role:revoke --login the-user --role the-role --scope zzzz_*');
        console.log('    $ sfcc-ci role:revoke --login the-user --role the-role --scope "zzzz_s01,zzzz_s02"');
        console.log('    $ sfcc-ci role:revoke --instance my-instance.demandware.net --login the-user --role the-role');
        console.log();
    });

program
    .command('user:list')
    .description('List users eligible to manage')
    .option('-c, --count <count>','Max count of list items (default is 25)')
    .option('--start <start>','Zero-based index of first item to return (default is 0)')
    .option('-o, --org <org>','Org to return users for (only works in combination with <role>)')
    .option('-i, --instance <instance>','Instance to search users for. Can be an instance alias.')
    .option('-l, --login <login>','Login of a user to get details for')
    .option('-r, --role <role>','Limit users to a certain role')
    .option('-q, --query <query>','Query to search users for')
    .option('-j, --json', 'Formats the output in json')
    .option('-s, --sortby <sortby>', 'Sort by specifying any field')
    .action(function(options) {
        var count = ( options.count ? options.count : null );
        var start = ( options.start ? options.start : null );
        var org = options.org;
        var instance = ( options.instance ? require('./lib/instance').getInstance(options.instance) : null );
        var login = options.login;
        var role = options.role;
        var query = ( options.query ? JSON.parse(options.query) : null );
        var asJson = ( options.json ? options.json : false );
        var sortby = ( options.sortby ? options.sortby : null );
        if ( instance && login ) {
            // get users on the instance with role
            require('./lib/user').cli.searchLocal(instance, login, query, null, null, null, null, asJson);
        } else if ( instance && !login ) {
            // get users on instance
            require('./lib/user').cli.searchLocal(instance, login, query, role, sortby, count, start, asJson);
        } else if ( ( org && role ) || ( !org && role ) || !( org && role ) ) {
            // get users from AM
            require('./lib/user').cli.list(org, role, login, count, asJson, sortby);
        } else {
            require('./lib/log').error('Ambiguous options. Please consult the help using --help.');
        }
    }).on('--help', function() {
        console.log('');
        console.log('  Details:');
        console.log();
        console.log('  By default users in the Account Manager organization the user is eligible');
        console.log('  to manage are being returned. Depending on the number of users the list may');
        console.log('  be large. Use option --count to limit the number of users.');
        console.log();
        console.log('  Use --login to get details of a single user.');
        console.log();
        console.log('  If options --org and --role are used, you can filter users by organization and');
        console.log('  role. --org only works in combination with --role. Only enabled users are returned.');
        console.log();
        console.log('  If option --instance is used, local users from this Commerce Cloud instance');
        console.log('  are being returned. Use --query to narrow down the users.');
        console.log();
        console.log('  Use options --instance and --login to get details of a local user on the');
        console.log('  Commerce Cloud instance.');
        console.log('');
        console.log('  Examples:');
        console.log();
        console.log('    $ sfcc-ci user:list')
        console.log('    $ sfcc-ci user:list -c 100')
        console.log('    $ sfcc-ci user:list -c 200 --start 200')
        console.log('    $ sfcc-ci user:list --sortby "lastName"')
        console.log('    $ sfcc-ci user:list --json')
        console.log('    $ sfcc-ci user:list --instance my-instance --login local-user');
        console.log('    $ sfcc-ci user:list --instance my-instance --query \'{"term_query":' +
            '{"fields":["external_id"],"operator":"is_null"}}\' --json');
        console.log('    $ sfcc-ci user:list --instance my-instance --query \'{"term_query":' +
            '{"fields":["disabled"],"operator":"is","values":[true]}}\'');
        console.log('    $ sfcc-ci user:list --instance my-instance --role Administrator');
        console.log('    $ sfcc-ci user:list --login my-login');
        console.log('    $ sfcc-ci user:list --login my-login -j');
        console.log('    $ sfcc-ci user:list --role account-admin');
        console.log('    $ sfcc-ci user:list --org my-org --role bm-user');
        console.log();
    });

program
    .command('user:create')
    .description('Create a new user')
    .option('-o, --org <org>', 'Org to create the user for')
    .option('-i, --instance <instance>','Instance to create the user on. Can be an instance alias.')
    .option('-l, --login <login>','Login of the user')
    .option('-u, --user <user>', 'User details as json')
    .option('-j, --json', 'Formats the output in json')
    .action(function(options) {
        var org = ( options.org ? options.org : null );
        var instance = ( options.instance ? require('./lib/instance').getInstance(options.instance) : null );
        var login = ( options.login ? options.login : null );
        var user = ( options.user ? JSON.parse(options.user) : null );
        var asJson = ( options.json ? options.json : false );
        if ( ( !org && !instance ) || ( org && instance ) ) {
            require('./lib/log').error('Ambiguous options. Pass either -o,--org or -i,--instance.');
        } else if ( !login ) {
            require('./lib/log').error('Login missing. Please pass a login using -l,--login.');
        } else if ( instance && login ) {
            // create locally
            require('./lib/user').cli.createLocal(instance, login, user, asJson);
        } else if ( org && login ) {
            // create in AM
            require('./lib/user').cli.create(org, user, login, null, null, asJson);
        } else {
            require('./lib/log').error('Ambiguous options. Use -h,--help for help.');
        }
    }).on('--help', function() {
        console.log('');
        console.log('  Details:');
        console.log();
        console.log('  Create a new user.');
        console.log('');
        console.log('  If an org is passed using -o,--org, the user will be created in the Account Manager');
        console.log('  for the passed org. The login (an email) must be unique. After a successful');
        console.log('  creation the user will receive a confirmation e-mail with a link to activate his');
        console.log('  account. Default roles of the user in Account Manager are "xchange-user" and "doc-user".');
        console.log('');
        console.log('  Use -i,--instance to create a local user is on the Commerce Cloud instance.');
        console.log('  The login must be unique. By default no roles will be assigned to the user on the instance.');
        console.log('');
        console.log('  You should pass details of the user in json (option -u,--user).');
        console.log('');
        console.log('  Examples:');
        console.log();
        console.log('    $ sfcc-ci user:create --org my-org --login jdoe@email.org --user \'{"firstName":' +
            '"John", "lastName":"Doe", "roles": ["xchange-user"]}\'');
        console.log('    $ sfcc-ci user:create --instance my-instance --login "my-user" --user \'{"email":' +
            '"jdoe@email.org", "first_name":"John", "last_name":"Doe", "roles": ["Administrator"]}\'');
        console.log();
    });

program
    .command('user:update')
    .description('Update a user')
    .option('-i, --instance <instance>','Instance to update the user on. Can be an instance alias.')
    .option('-l, --login <login>','Login of the user')
    .option('-c, --changes <changes>', 'Changes to user details as json')
    .option('-j, --json', 'Formats the output in json')
    .option('-N, --noprompt','No prompt to confirm update')
    .action(function(options) {
        var instance = ( options.instance ? require('./lib/instance').getInstance(options.instance) : null );
        var login = ( options.login ? options.login : null );
        var changes = ( options.changes ? JSON.parse(options.changes) : null );
        var asJson = ( options.json ? options.json : false );
        var noPrompt = ( options.noprompt ? options.noprompt : false );

        var updateUser = function(instance, login, changes, asJson) {
            if ( instance ) {
                require('./lib/user').cli.updateLocal(instance, login, changes, asJson);
            } else {
                require('./lib/user').cli.update(login, changes, asJson);
            }
        };

        if ( !login ) {
            require('./lib/log').error('Login missing. Please pass a login using -l,--login.');
        } else if ( !changes ) {
            require('./lib/log').error('Changes missing. Please specify changes using -c,--change.');
        } else if ( noPrompt && !instance ) {
            updateUser(instance, login, changes, asJson);
        } else {
            prompt({
                type : 'confirm',
                name : 'ok',
                default : false,
                message : 'Update user ' + login + ( instance ? ' on ' + instance : '' ) + '. Are you sure?'
            }).then((answers) => {
                if (answers['ok']) {
                    updateUser(instance, login, changes, asJson);
                }
            });
        }
    }).on('--help', function() {
        console.log('');
        console.log('  Details:');
        console.log();
        console.log('  Updates an existing user');
        console.log('');
        console.log('  If --instance is not passed the user is updated in Account Manager.');
        console.log('  This requires permissions in Account Manager to adminstrate the org,');
        console.log('  the user belongs to. You should pass changes to the user details in')
        console.log('  json (option -c,--changes).');
        console.log('');
        console.log('  Pass an --instance to update a local user on a Commerce Cloud instance.');
        console.log('');
        console.log('  Examples:');
        console.log();
        console.log('    $ sfcc-ci user:update --login jdoe@email.org --changes \'{"userState": "ENABLED"}\'');
        console.log('    $ sfcc-ci user:update -i my-instance.demandware.net -l jdoe@email.org -c ' +
            '\'{"disabled": true}\'');
        console.log();
    });

program
    .command('user:delete')
    .description('Delete a user')
    .option('-i, --instance <instance>','Instance to delete the user from. Can be an instance alias.')
    .option('-l, --login <login>','Login of the user to delete')
    .option('-p, --purge','Purge the user')
    .option('-j, --json', 'Formats the output in json')
    .option('-N, --noprompt','No prompt to confirm deletion')
    .action(function(options) {
        var instance = ( options.instance ? require('./lib/instance').getInstance(options.instance) : null );
        var login = options.login;
        var purge = ( options.purge ? options.purge : false );
        var asJson = ( options.json ? options.json : false );
        var noPrompt = ( options.noprompt ? options.noprompt : false );

        var deleteUser = function(instance, login, purge, asJson) {
            if ( instance ) {
                require('./lib/user').cli.deleteLocal(instance, login, asJson);
            } else {
                require('./lib/user').cli.delete(login, purge, asJson);
            }
        };

        if ( !login ) {
            require('./lib/log').error('Missing required --login. Use -h,--help for help.');
        } else if ( noPrompt ) {
            deleteUser(instance, login, purge, asJson);
        } else {
            prompt({
                type : 'confirm',
                name : 'ok',
                default : false,
                message : ( purge ? 'Purge' : 'Delete' ) + ' user ' + login + ( instance ? ' on ' + instance : '' ) +
                    '. Are you sure?'
            }).then((answers) => {
                if (answers['ok']) {
                    deleteUser(instance, login, purge, asJson);
                }
            });
        }
    }).on('--help', function() {
        console.log('');
        console.log('  Details:');
        console.log();
        console.log('  Delete a user.');
        console.log('');
        console.log('  If --instance is not passed the user is deleted in Account Manager.');
        console.log('  This requires permissions in Account Manager to adminstrate the org,');
        console.log('  the user belongs to. The user is only marked as deleted and cannot');
        console.log('  log into Account Manager anymore.');
        console.log('  Use option --purge to completely purge the user.');
        console.log('');
        console.log('  Pass an --instance to delete a local user from a Commerce Cloud instance.');
        console.log('');
        console.log('  Examples:');
        console.log();
        console.log('    $ sfcc-ci user:delete --login jdoe@email.org');
        console.log('    $ sfcc-ci user:delete --instance my-instance.demandware.net --login jdoe@email.org');
        console.log('    $ sfcc-ci user:delete --login jdoe@email.org --purge');
        console.log();
    });


>>>>>>> f58c1faf
program.on('--help', function() {
    console.log('');
    console.log('  Environment:');
    console.log('');
    console.log('    $SFCC_LOGIN_URL         set login url used for authentication');
    console.log('    $SFCC_OAUTH_LOCAL_PORT  set Oauth local port for authentication flow');
    console.log('    $SFCC_SANDBOX_API_HOST  set sandbox API host');
    console.log('    $DEBUG                  enable verbose output');
    console.log('');
    console.log('  Detailed Help:');
    console.log('');
    console.log('    Use sfcc-ci <sub:command> --help to get detailed help and example usage of sub:commands');
    console.log('');
    console.log('  Useful Resources:');
    console.log('');
    console.log('    Salesforce Commerce Cloud CLI Release Notes: https://sfdc.co/sfcc-cli-releasenotes');
    console.log('    Salesforce Commerce Cloud CLI Readme: https://sfdc.co/sfcc-cli-readme');
    console.log('    Salesforce Commerce Cloud CLI Cheatsheet: https://sfdc.co/sfcc-cli-cheatsheet');
    console.log('    Salesforce Commerce Cloud Account Manager: https://account.demandware.com');
    console.log('    Salesforce Commerce Cloud API Explorer: https://api-explorer.commercecloud.salesforce.com');
    console.log('    Salesforce Commerce Cloud Documentation: https://documentation.b2c.commercecloud.salesforce.com');
    console.log('');
});

program.parse(process.argv);

if (!program.args.length) {
    program.help();
} else if ( typeof(program.args[program.args.length-1]) !== 'object') {
    // the last argument represents the command,
    // if this is not a known Command, exit with error
    require('./lib/log').error('Unknown command `%s`. Use `sfcc-ci --help` for help.', program.args[0]);
    process.exitCode = 1;
}<|MERGE_RESOLUTION|>--- conflicted
+++ resolved
@@ -827,7 +827,6 @@
         console.log();
     });
 
-<<<<<<< HEAD
 
 program
     .command('cartridge:add <cartridgename>')
@@ -860,7 +859,6 @@
         console.log('');
     });
 
-=======
 program
     .command('org:list')
     .description('List all orgs eligible to manage')
@@ -1256,7 +1254,6 @@
     });
 
 
->>>>>>> f58c1faf
 program.on('--help', function() {
     console.log('');
     console.log('  Environment:');
