#!/usr/bin/env node
var program = require('commander');

program
    .version(require('./package.json').version, '-V, --version')
    .option('-D, --debug', 'enable verbose output', function() {
        process.env.DEBUG = true;
        process.env.NODE_DEBUG = 'request';
    });

program
<<<<<<< HEAD
    .command('auth:login <client> [secret]')
    .option('-a, --authserver [authserver]','The authorization server used to authenticate')
    .description('Authenticate a present user for interactive use')
    .action(function(client, secret, options) {
        require('./lib/auth').login(client, secret, options.authserver);
=======
    .command('auth:login <client>')
    .option('-a, --authserver [authserver]','The authorization server used to authenticate')
    .description('Authenticate a present user for interactive use')
    .action(function(client, options) {
        require('./lib/auth').login(client, null, options.authserver);
>>>>>>> 27132923
    }).on('--help', function() {
        console.log('');
        console.log('  Details:');
        console.log();
        console.log('  Authenticate a user (resource owner) for interactive use. The user must be present and must');
        console.log('  provide his login credentials as part of the authentication flow. The authentication requires');
        console.log('  an API key (client).');
<<<<<<< HEAD
        if ( require('./lib/auth').OAUTH_AUTHORIZATION_CODE_GRANT_ALLOWED ) {
            console.log();
            console.log('  The client [secret] is optional. If the secret is not provided, the authentication is done');
            console.log('  using the Oauth2 authorization code grant. If the secret is not provided, the ');
            console.log('  authentication is done using the Oauth2 implicit grant.');
        }
=======
>>>>>>> 27132923
        console.log();
        console.log('  Examples:');
        console.log();
        console.log('    $ sfcc-ci auth:login app-client-id');
<<<<<<< HEAD
        if ( require('./lib/auth').OAUTH_AUTHORIZATION_CODE_GRANT_ALLOWED ) {
            console.log('    $ sfcc-ci auth:login app-client-id app-client-secret');
        }
=======
>>>>>>> 27132923
        console.log('    $ sfcc-ci auth:login app-client-id -a account.demandware.com');
        console.log();
    });

program
    .command('auth:logout')
    .description('End the current sessions and clears the authentication')
    .action(function() {
        require('./lib/auth').cli.logout();
    }).on('--help', function() {
        console.log('');
        console.log('  Examples:');
        console.log();
        console.log('    $ sfcc-ci auth:logout');
        console.log();
    });

program
    .command('client:auth [client] [secret] [user] [user_password]')
    .option('-a, --authserver [authserver]','The authorization server used to authenticate')
    .option('-r, --renew','Controls whether the authentication should be automatically renewed, ' +
        'once the token expires.')
    .description('Authenticate an API client with an optional user for automation use')
    .action(function(client, secret, user, user_password, options) {
        var renew = ( options.renew ? options.renew : false );
        require('./lib/auth').auth(client, secret, user, user_password, renew, options.authserver);
    }).on('--help', function() {
        console.log('');
        console.log('  Details:');
        console.log();
        console.log('  Authenticate an API client for automation use, where presense of the resource owner is not');
        console.log('  required. Optionally, user (resource owner) credentials can be provided to grant access to');
        console.log('  user specific resources.');
<<<<<<< HEAD
        console.log();
        console.log('  The user and the user password are optional. If not provided, the authentication is done');
        console.log('  using the Oauth2 client credentials grant. If user and user password are provided, the');
        console.log('  authentication is done using the Oauth2 resource owner password credentials grant.');
        console.log();
        console.log('  The client and the client secret are optional. If not provided, client and secret are read');
        console.log('  from a dw.json file located in the current working directory. When reading credentials from');
        console.log('  a dw.json file, the Oauth2 client credentials grant is used and user credentials are ignored.');
=======
        console.log();
        console.log('  The client and the client secret are optional. If not provided, client and secret are read');
        console.log('  from a dw.json file located in the current working directory. When reading credentials from');
        console.log('  a dw.json file, the user credentials are ignored.');
>>>>>>> 27132923
        console.log();
        console.log('  Examples:');
        console.log();
        console.log('    $ sfcc-ci client:auth my_client_id my_client_secret user_name user_password');
        console.log('    $ sfcc-ci client:auth my_client_id my_client_secret');
        console.log('    $ sfcc-ci client:auth my_client_id my_client_secret -r');
        console.log('    $ sfcc-ci client:auth my_client_id my_client_secret -a account.demandware.com');
        console.log('    $ sfcc-ci client:auth');
        console.log();
    });

program
    .command('client:auth:renew')
    .description('Renews the client authentication. Requires the initial client authentication to ' +
        'be run with the --renew option.')
    .action(function() {
        require('./lib/auth').renew();
    }).on('--help', function() {
        console.log('');
        console.log('  Examples:');
        console.log();
        console.log('    $ sfcc-ci client:auth:renew');
        console.log();
    });

program
    .command('client:auth:token')
    .description('Return the current authentication token')
    .action(function() {
        console.log(require('./lib/auth').getToken());
    }).on('--help', function() {
        console.log('');
        console.log('  Examples:');
        console.log();
        console.log('    $ sfcc-ci client:auth:token');
        console.log();
    });

program
    .command('sandbox:realms [realm]')
    .description('List realms eligible to manage sandboxes for')
    .option('-j, --json','Formats the output in json')
    .option('-S, --sortby <sortby>', 'Sort by specifying any field')
    .action(function(realm, options) {
        var asJson = ( options.json ? options.json : false );
        var sortby = ( options.sortby ? options.sortby : null );
        require('./lib/sandbox').cli.realms(realm, asJson, sortby);
    }).on('--help', function() {
        console.log('');
        console.log('  Details:');
        console.log();
        console.log('  Pass the optional [realm] parameter to get details of a single realm such as quotas and usage');
        console.log('  information of sandboxes.');
        console.log();
        console.log('  Examples:');
        console.log();
        console.log('    $ sfcc-ci sandbox:realms');
        console.log('    $ sfcc-ci sandbox:realms --json');
        console.log('    $ sfcc-ci sandbox:realms zzzz');
        console.log('    $ sfcc-ci sandbox:realms zzzz --json');
        console.log();
    });

program
    .command('sandbox:list')
    .description('List all available sandboxes')
    .option('-j, --json','Formats the output in json')
    .option('-S, --sortby <sortby>', 'Sort by specifying any field')
    .action(function(options) {
        var asJson = ( options.json ? options.json : false );
        var sortby = ( options.sortby ? options.sortby : null );
        require('./lib/sandbox').cli.list(asJson, sortby);
    }).on('--help', function() {
        console.log('');
        console.log('  Examples:');
        console.log();
        console.log('    $ sfcc-ci sandbox:list');
        console.log('    $ sfcc-ci sandbox:list --json');
        console.log();
    });

program
    .command('sandbox:create <realm> [alias]')
    .option('-j, --json','Formats the output in json')
    .option('-s, --sync', 'Operates in synchronous mode and waits until the operation has been finished.')
    .option('-d, --default', 'Sets the created sandbox as default instance.')
    .description('Create a new sandbox')
    .action(function(realm, alias, options) {
        var asJson = ( options.json ? options.json : false );
        var sync = ( options.sync ? options.sync : false );
        var setAsDefault = ( options.default ? options.default : false );
        require('./lib/sandbox').cli.create(realm, alias, asJson, sync, setAsDefault);
    }).on('--help', function() {
        console.log('');
        console.log('  Details:');
        console.log();
        console.log('  The sandbox will be created for the realm using the <realm> argument. You must have');
        console.log('  permission to create a new sandbox for the realm. The number of sandboxes allowed to create');
        console.log('  is limited. The command only trigger the creation and does not wait until the sandbox is');
        console.log('  fully up and running. Use may use `sfcc-ci sandbox:list` to check the status of the creation.');
        console.log();
        console.log('  You can force the command to wait until the creation of the sandbox has been finished and the');
        console.log('  is available to use (in "started" status) by using the --sync flag.');
        console.log();
        console.log('  The created sandbox is being added to the list of instances with its host name. The optional');
        console.log('  [alias] is used as alias for the new instance. If [alias] is omitted, the host is used as');
        console.log('  alias.');
        console.log();
        console.log('  If executed with --default flag, the created sandbox will be set as new default instance.');
        console.log('');
        console.log('  Examples:');
        console.log();
        console.log('    $ sfcc-ci sandbox:create my-realm');
        console.log('    $ sfcc-ci sandbox:create my-realm an-alias');
        console.log('    $ sfcc-ci sandbox:create my-realm an-alias -d');
        console.log('    $ sfcc-ci sandbox:create my-realm -s');
        console.log('    $ sfcc-ci sandbox:create my-realm an-alias -s');
        console.log('    $ sfcc-ci sandbox:create my-realm an-alias -s -d');
        console.log('    $ sfcc-ci sandbox:create my-realm -s -j');
        console.log();
    });

program
    .command('sandbox:get <sandbox_id>')
    .description('Get detailed information about a sandbox')
    .option('-j, --json','Formats the output in json')
    .option('-h, --host','Return the host name of the sandbox')
    .option('-O, --open','Opens a browser with the Business Manager on the sandbox')
    .action(function(sandbox_id, options) {
        // always assume it is a sandbox id
        var spec = { id : sandbox_id };
        // check if we have to lookup the sandbox by realm and instance
        var split = sandbox_id.split('-');
        if (split.length === 2) {
            spec['realm'] = split[0];
            spec['instance'] = split[1];
        }
        var asJson = ( options.json ? options.json : false );
        var hostOnly = ( options.host ? options.host : false );
        var openBrowser = ( options.open ? options.open : false );
        require('./lib/sandbox').cli.get(spec, asJson, hostOnly, openBrowser);
    }).on('--help', function() {
        console.log('');
        console.log('  Details:');
        console.log();
        console.log('  The sandbox to lookup must be identified by its id. Use may use `sfcc-ci sandbox:list` to');
        console.log('  identify the id of your sandboxes.');
        console.log();
        console.log('  You can also pass the realm and the instance (e.g. zzzz-s01) as <sandbox_id>.');
        console.log('');
        console.log('  Examples:');
        console.log();
        console.log('    $ sfcc-ci sandbox:get my-sandbox-id');
        console.log('    $ sfcc-ci sandbox:get my-sandbox-id -j');
        console.log('    $ sfcc-ci sandbox:get my-sandbox-id -h');
        console.log('    $ sfcc-ci sandbox:get my-sandbox-id -O');
        console.log();
    });

program
    .command('sandbox:start <sandbox_id>')
    .description('Start a sandbox')
    .action(function(sandbox_id, options) {
        // always assume it is a sandbox id
        var spec = { id : sandbox_id };
        // check if we have to lookup the sandbox by realm and instance
        var split = sandbox_id.split('-');
        if (split.length === 2) {
            spec['realm'] = split[0];
            spec['instance'] = split[1];
        }
        require('./lib/sandbox').cli.start(spec, false);
    }).on('--help', function() {
        console.log('');
        console.log('  Details:');
        console.log();
        console.log('  The sandbox to start must be identified by its id. Use may use `sfcc-ci sandbox:list` to');
        console.log('  identify the id of your sandboxes.');
        console.log();
        console.log('  You can also pass the realm and the instance (e.g. zzzz-s01) as <sandbox_id>.');
        console.log('');
        console.log('  Examples:');
        console.log();
        console.log('    $ sfcc-ci sandbox:start my-sandbox-id');
        console.log();
    });

program
    .command('sandbox:stop <sandbox_id>')
    .description('Stop a sandbox')
    .action(function(sandbox_id, options) {
        // always assume it is a sandbox id
        var spec = { id : sandbox_id };
        // check if we have to lookup the sandbox by realm and instance
        var split = sandbox_id.split('-');
        if (split.length === 2) {
            spec['realm'] = split[0];
            spec['instance'] = split[1];
        }
        require('./lib/sandbox').cli.stop(spec, false);
    }).on('--help', function() {
        console.log('');
        console.log('  Details:');
        console.log();
        console.log('  The sandbox to stop must be identified by its id. Use may use `sfcc-ci sandbox:list` to');
        console.log('  identify the id of your sandboxes.');
        console.log();
        console.log('  You can also pass the realm and the instance (e.g. zzzz-s01) as <sandbox_id>.');
        console.log('');
        console.log('  Examples:');
        console.log();
        console.log('    $ sfcc-ci sandbox:stop my-sandbox-id');
        console.log();
    });

program
    .command('sandbox:restart <sandbox_id>')
    .description('Restart a sandbox')
    .action(function(sandbox_id, options) {
        // always assume it is a sandbox id
        var spec = { id : sandbox_id };
        // check if we have to lookup the sandbox by realm and instance
        var split = sandbox_id.split('-');
        if (split.length === 2) {
            spec['realm'] = split[0];
            spec['instance'] = split[1];
        }
        require('./lib/sandbox').cli.restart(spec, false);
    }).on('--help', function() {
        console.log('');
        console.log('  Details:');
        console.log();
        console.log('  The sandbox to restart must be identified by its id. Use may use `sfcc-ci sandbox:list` to');
        console.log('  identify the id of your sandboxes.');
        console.log();
        console.log('  You can also pass the realm and the instance (e.g. zzzz-s01) as <sandbox_id>.');
        console.log('');
        console.log('  Examples:');
        console.log();
        console.log('    $ sfcc-ci sandbox:restart my-sandbox-id');
        console.log();
    });

program
    .command('sandbox:reset <sandbox_id>')
    .description('Reset a sandbox')
    .action(function(sandbox_id, options) {
        // always assume it is a sandbox id
        var spec = { id : sandbox_id };
        // check if we have to lookup the sandbox by realm and instance
        var split = sandbox_id.split('-');
        if (split.length === 2) {
            spec['realm'] = split[0];
            spec['instance'] = split[1];
        }
        require('./lib/sandbox').cli.reset(spec, false);
    }).on('--help', function() {
        console.log('');
        console.log('  Details:');
        console.log();
        console.log('  WARNING: This is a destructive operation and you will loose any data stored on the sandbox.');
        console.log();
        console.log('  The sandbox to reset must be identified by its id. Use may use `sfcc-ci sandbox:list` to');
        console.log('  identify the id of your sandboxes.');
        console.log();
        console.log('  You can also pass the realm and the instance (e.g. zzzz-s01) as <sandbox_id>.');
        console.log('');
        console.log('  Examples:');
        console.log();
        console.log('    $ sfcc-ci sandbox:reset my-sandbox-id');
        console.log();
    });

program
    .command('sandbox:remove <sandbox_id>')
    .description('Triggers the removal of an existing sandbox')
    .action(function(sandbox_id, options) {
        // always assume it is a sandbox id
        var spec = { id : sandbox_id };
        // check if we have to lookup the sandbox by realm and instance
        var split = sandbox_id.split('-');
        if (split.length === 2) {
            spec['realm'] = split[0];
            spec['instance'] = split[1];
        }
        require('./lib/sandbox').cli.remove(spec);
    }).on('--help', function() {
        console.log('');
        console.log('  Details:');
        console.log();
        console.log('  WARNING: This is a destructive operation and you will loose any data stored on the sandbox.');
        console.log();
        console.log('  The sandbox to remove must be identified by its id. Use may use `sfcc-ci sandbox:list` to');
        console.log('  identify the id of your sandboxes. You must have permission to remove a sandbox. The command');
        console.log('  only triggers the deletion and does not wait until the sandbox is fully removed. Use may use');
        console.log('  `sfcc-ci sandbox:list` to check the status of the removal.');
        console.log();
        console.log('  You can also pass the realm and the instance (e.g. zzzz-s01) as <sandbox_id>.');
        console.log('');
        console.log('  Examples:');
        console.log();
        console.log('    $ sfcc-ci sandbox:remove my-sandbox-id');
        console.log();
    });

program
    .command('instance:add <instance> [alias]')
    .option('-d, --default', 'Set the new instance as default')
    .description('Adds a new Commerce Cloud instance to the list of configured instances')
    .action(function(instance, alias, options) {
        var asDefault = ( options.default ? options.default : false );
        require('./lib/instance').add(instance, alias, asDefault);
    }).on('--help', function() {
        console.log('');
        console.log('  Examples:');
        console.log();
        console.log('    $ sfcc-ci instance:add my-instance.demandware.net');
        console.log('    $ sfcc-ci instance:add my-instance.demandware.net -d');
        console.log('    $ sfcc-ci instance:add my-instance.demandware.net my-instance');
        console.log('    $ sfcc-ci instance:add my-instance.demandware.net my-instance -d');
        console.log();
    });

program
    .command('instance:set <alias_or_host>')
    .description('Sets a Commerce Cloud instance as the default instance')
    .action(function(alias_or_host) {
        require('./lib/instance').config.setDefault(alias_or_host);
    }).on('--help', function() {
        console.log('');
        console.log('  Examples:');
        console.log();
        console.log('    $ sfcc-ci instance:set my-instance');
        console.log('    $ sfcc-ci instance:set my-instance.demandware.net');
        console.log();
    });

program
    .command('instance:clear')
    .description('Clears all configured Commerce Cloud instances')
    .action(function() {
        require('./lib/instance').clearAll();
    }).on('--help', function() {
        console.log('');
        console.log('  Examples:');
        console.log();
        console.log('    $ sfcc-ci instance:clear');
        console.log();
    });

program
    .command('instance:list')
    .option('-j, --json', 'Formats the output in json')
    .option('-v, --verbose', 'Outputs additional details of the current configuration')
    .option('-S, --sortby <sortby>', 'Sort by specifying any field')
    .description('List instance and client details currently configured')
    .action(function(options) {
        var verbose = ( options.verbose ? options.verbose : false );
        var asJson = ( options.json ? options.json : false );
        var sortby = ( options.sortby ? options.sortby : null );
        require('./lib/instance').list(verbose, asJson, sortby);
    }).on('--help', function() {
        console.log('');
        console.log('  Examples:');
        console.log();
        console.log('    $ sfcc-ci instance:list');
        console.log('    $ sfcc-ci instance:list -v');
        console.log('    $ sfcc-ci instance:list -j');
        console.log('    $ sfcc-ci instance:list --sortby=alias');
        console.log();
    });

program
    .command('instance:upload <archive>')
    .option('-i, --instance [instance]','Instance to upload the import file to. Can be an ' +
        'instance alias. If not specified the currently configured instance will be used.')
    .option('-c, --certificate [certificate]','Path to the certificate to use for two factor authentication.')
    .option('-p, --passphrase [passphrase]','Passphrase to be used to read the given certificate.')
    .description('Uploads an instance import file onto a Commerce Cloud instance')
    .action(function(archive, options) {
        var instance = require('./lib/instance').getInstance(options.instance);
        require('./lib/webdav').uploadInstanceImport(instance, archive, {
            pfx: options.certificate,
            passphrase: options.passphrase
        });
    }).on('--help', function() {
        console.log('');
        console.log('  Details:');
        console.log();
        console.log('  Uploads the passed site import archive file onto an instance. The archive must be a zip file');
        console.log('  If the archive file does not have the file extension *.zip it will be appended.');
        console.log();
        console.log('  The archive may include a path to the actual archive file where the file resides locally.');
        console.log();
        console.log('  Examples:');
        console.log();
        console.log('    $ sfcc-ci instance:upload archive.zip');
        console.log('    $ sfcc-ci instance:upload path/to/archive.zip');
        console.log('    $ sfcc-ci instance:upload archive.zip -i my-instance-alias');
        console.log('    $ sfcc-ci instance:upload archive.zip -i my-instance.demandware.net');
        console.log('    $ sfcc-ci instance:upload archive.zip -i my-instance.demandware.net '
            + '-c path/to/my/certificate.p12 -p "myPassphraseForTheCertificate"');
        console.log();
    });

program
    .command('instance:import <archive>')
    .option('-i, --instance <instance>','Instance to run the import on. Can be an instance alias. ' +
        'If not specified the currently configured instance will be used.')
    .option('-j, --json', 'Formats the output in json')
    .option('-s, --sync', 'Operates in synchronous mode and waits until the operation has been finished.')
    .description('Perform a instance import (aka site import) on a Commerce Cloud instance')
    .action(function(archive, options) {
        var instance = require('./lib/instance').getInstance(options.instance);
        var asJson = ( options.json ? options.json : false );
        var sync = ( options.sync ? options.sync : false );
        if (sync) {
            require('./lib/instance').importSync(instance, archive, asJson);
        } else {
            require('./lib/instance').import(instance, archive, asJson);
        }
    }).on('--help', function() {
        console.log('');
        console.log('  Examples:');
        console.log();
        console.log('    $ sfcc-ci instance:import archive.zip');
        console.log('    $ sfcc-ci instance:import archive.zip -i my-instance-alias');
        console.log('    $ sfcc-ci instance:import archive.zip -i my-instance-alias -s');
        console.log('    $ sfcc-ci instance:import archive.zip -i my-instance.demandware.net');
        console.log('    $ sfcc-ci instance:import archive.zip -i my-instance.demandware.net -s');
        console.log('    $ sfcc-ci instance:import archive.zip -j');
        console.log('    $ sfcc-ci instance:import archive.zip -s');
        console.log('    $ sfcc-ci instance:import archive.zip -s -j');
        console.log();
    });

program
    .command('instance:state:save')
    .option('-i, --instance <instance>','Instance to save the state for. Can be an instance alias. ' +
        'If not specified the currently configured instance will be used.')
    .option('-s, --sync', 'Operates in synchronous mode and waits until the operation has been finished.')
    .description('Perform a save of the state of a Commerce Cloud instance')
    .action(function(options) {
        var instance = require('./lib/instance').getInstance(options.instance);
        var sync = ( options.sync ? options.sync : false );
        if (sync) {
            require('./lib/instance').saveStateSync(instance);
        } else {
            require('./lib/instance').saveState(instance);
        }
    }).on('--help', function() {
        console.log('');
        console.log('  Examples:');
        console.log();
        console.log('    $ sfcc-ci instance:state:save');
        console.log('    $ sfcc-ci instance:state:save -i my-instance-alias');
        console.log('    $ sfcc-ci instance:state:save -i my-instance-alias -s');
        console.log('    $ sfcc-ci instance:state:save -i my-instance.demandware.net');
        console.log('    $ sfcc-ci instance:state:save -i my-instance.demandware.net -s');
        console.log('    $ sfcc-ci instance:state:save -s');
        console.log();
    });

program
    .command('instance:state:reset')
    .option('-i, --instance <instance>','Instance to reset its state for. Can be an instance alias. ' +
        'If not specified the currently configured instance will be used.')
    .option('-s, --sync', 'Operates in synchronous mode and waits until the operation has been finished.')
    .description('Perform a reset of a previously saved state of a Commerce Cloud instance')
    .action(function(options) {
        var instance = require('./lib/instance').getInstance(options.instance);
        var sync = ( options.sync ? options.sync : false );
        if (sync) {
            require('./lib/instance').resetStateSync(instance);
        } else {
            require('./lib/instance').resetState(instance);
        }
    }).on('--help', function() {
        console.log('');
        console.log('  Examples:');
        console.log();
        console.log('    $ sfcc-ci instance:state:reset');
        console.log('    $ sfcc-ci instance:state:reset -i my-instance-alias');
        console.log('    $ sfcc-ci instance:state:reset -i my-instance-alias -s');
        console.log('    $ sfcc-ci instance:state:reset -i my-instance.demandware.net');
        console.log('    $ sfcc-ci instance:state:reset -i my-instance.demandware.net -s');
        console.log('    $ sfcc-ci instance:state:reset -s');
        console.log();
    });

program
    .command('code:list')
    .option('-i, --instance <instance>','Instance to get list of custom code versions from. Can be an ' +
        'instance alias. If not specified the currently configured instance will be used.')
    .option('-j, --json', 'Formats the output in json')
    .option('-S, --sortby <sortby>', 'Sort by specifying any field')
    .description('List all custom code versions deployed on the Commerce Cloud instance')
    .action(function(options) {
        var instance = require('./lib/instance').getInstance(options.instance);
        var asJson = ( options.json ? options.json : false );
        var sortby = ( options.sortby ? options.sortby : null );
        require('./lib/code').list(instance, asJson, sortby);
    }).on('--help', function() {
        console.log('');
        console.log('  Examples:');
        console.log();
        console.log('    $ sfcc-ci code:list');
        console.log('    $ sfcc-ci code:list -i my-instance-alias');
        console.log('    $ sfcc-ci code:list -i my-instance.demandware.net');
        console.log('    $ sfcc-ci code:list -j');
        console.log('    $ sfcc-ci code:list --sortby=id');
        console.log();
    });

program
    .command('code:deploy <archive>')
    .option('-i, --instance <instance>','Instance to deploy the custom code archive to. Can be an ' +
        'instance alias. If not specified the currently configured instance will be used.')
    .option('-c, --certificate [certificate]','Path to the certificate to use for two factor authentication.')
    .option('-p, --passphrase [passphrase]','Passphrase to be used to read the given certificate.')
    .description('Deploys a custom code archive onto a Commerce Cloud instance')
    .action(function(archive, options) {
        var instance = require('./lib/instance').getInstance(options.instance);
        require('./lib/webdav').deployCode(instance, archive, {
            pfx: options.certificate,
            passphrase: options.passphrase
        });
    }).on('--help', function() {
        console.log('');
        console.log('  Examples:');
        console.log();
        console.log('    $ sfcc-ci code:deploy code.zip');
        console.log('    $ sfcc-ci code:deploy code.zip -i my-instance-alias');
        console.log('    $ sfcc-ci code:deploy code.zip -i my-instance.demandware.net');
        console.log('    $ sfcc-ci code:deploy code.zip -i my-instance.demandware.net '
            + '-c path/to/my/certificate.p12 -p "myPassphraseForTheCertificate"');
        console.log();
    });

program
    .command('code:activate <version>')
    .option('-i, --instance <instance>','Instance to activate the custom code version on. Can be an ' +
        'instance alias. If not specified the currently configured instance will be used.')
    .description('Activate the custom code version on a Commerce Cloud instance')
    .action(function(version, options) {
        var instance = require('./lib/instance').getInstance(options.instance);
        require('./lib/code').activate(instance, version);
    }).on('--help', function() {
        console.log('');
        console.log('  Examples:');
        console.log();
        console.log('    $ sfcc-ci code:activate version1');
        console.log('    $ sfcc-ci code:activate version1 -i my-instance-alias');
        console.log('    $ sfcc-ci code:activate version1 -i my-instance.demandware.net');
        console.log();
    });

program
    .command('job:run <job_id> [job_parameters...]')
    .option('-i, --instance <instance>','Instance to run the job on. Can be an instance alias. If not ' +
        'specified the currently configured instance will be used.')
    .option('-j, --json', 'Formats the output in json')
    .option('-s, --sync', 'Operates in synchronous mode and waits until the operation has been finished.')
    .description('Starts a job execution on a Commerce Cloud instance')
    .action(function(job_id, job_parameters, options) {
        var job_params = require('./lib/job').buildParameters(job_parameters);
        var instance = require('./lib/instance').getInstance(options.instance);
        var asJson = ( options.json ? options.json : false );
        var sync = ( options.sync ? options.sync : false );

        if (sync) {
            require('./lib/job').runSync(instance, job_id, {
                parameters : job_params
            }, asJson);
        } else {
            require('./lib/job').run(instance, job_id, {
                parameters : job_params
            }, asJson);
        }
    }).on('--help', function() {
        console.log('');
        console.log('  Examples:');
        console.log('');
        console.log('    $ sfcc-ci job:run my-job');
        console.log('    $ sfcc-ci job:run my-job param1=value1 param2=value2');
        console.log('    $ sfcc-ci job:run my-job -i my-instance-alias');
        console.log('    $ sfcc-ci job:run my-job -i my-instance-alias param1=value1 param2=value2');
        console.log('    $ sfcc-ci job:run my-job -i my-instance.demandware.net');
        console.log('    $ sfcc-ci job:run my-job -i my-instance.demandware.net param1=value1 param2=value2');
        console.log('    $ sfcc-ci job:run my-job -j');
        console.log('    $ sfcc-ci job:run my-job -s');
        console.log('    $ sfcc-ci job:run my-job -s -j');
        console.log();
    });

program
    .command('job:status <job_id> <job_execution_id>')
    .option('-i, --instance <instance>','Instance the job was executed on. Can be an instance alias. ' +
        'If not specified the currently configured instance will be used.')
    .option('-j, --json', 'Formats the output in json')
    .option('-l, --log', 'Stream the job log to the console')
    .option('-o, --openlogfile', 'Opens the job log file in a browser')
    .option('-v, --verbose', 'Outputs additional details of the job execution')
    .description('Get the status of a job execution on a Commerce Cloud instance')
    .action(function(job_id, job_execution_id, options) {
        var instance = require('./lib/instance').getInstance(options.instance);
        var asJson = ( options.json ? options.json : false );
        var log = ( options.log ? options.log : false );
        var openlogfile = ( options.openlogfile ? options.openlogfile : false );
        var verbose = ( options.verbose ? options.verbose : false );

        require('./lib/job').status(instance, job_id, job_execution_id, verbose, log, openlogfile, asJson);
    }).on('--help', function() {
        console.log('');
        console.log('  Examples:');
        console.log();
        console.log('    $ sfcc-ci job:status my-job my-job-execution-id');
        console.log('    $ sfcc-ci job:status my-job my-job-execution-id -v');
        console.log('    $ sfcc-ci job:status my-job my-job-execution-id -i my-instance-alias');
        console.log('    $ sfcc-ci job:status my-job my-job-execution-id -v -i my-instance-alias');
        console.log('    $ sfcc-ci job:status my-job my-job-execution-id -i my-instance.demandware.net');
        console.log('    $ sfcc-ci job:status my-job my-job-execution-id -v -i my-instance.demandware.net');
        console.log('    $ sfcc-ci job:status my-job my-job-execution-id -j');
        console.log('    $ sfcc-ci job:status my-job my-job-execution-id -l');
        console.log('    $ sfcc-ci job:status my-job my-job-execution-id -o');
        console.log();
    });

program.on('--help', function() {
    console.log('');
    console.log('  Environment:');
    console.log('');
    console.log('    $SFCC_LOGIN_URL         set login url used for authentication');
    console.log('    $SFCC_OAUTH_LOCAL_PORT  set Oauth local port for authentication flow');
<<<<<<< HEAD
    console.log('    $SFCC_SANDBOX_API_HOST  set sandbox API host');
=======
>>>>>>> 27132923
    console.log('    $DEBUG                  enable verbose output');
    console.log('');
    console.log('  Detailed Help:');
    console.log('');
    console.log('    Use sfcc-ci <sub:command> --help to get detailed help and example usage of sub:commands');
    console.log('');
});

program.parse(process.argv);

if (!program.args.length) {
    program.help();
} else if ( typeof(program.args[program.args.length-1]) !== 'object') {
    // the last argument represents the command,
    // if this is not a known Command, exit with error
    require('./lib/log').error('Unknown command `%s`. Use `sfcc-ci --help` for help.', program.args[0]);
    process.exitCode = 1;
}<|MERGE_RESOLUTION|>--- conflicted
+++ resolved
@@ -9,19 +9,11 @@
     });
 
 program
-<<<<<<< HEAD
     .command('auth:login <client> [secret]')
     .option('-a, --authserver [authserver]','The authorization server used to authenticate')
     .description('Authenticate a present user for interactive use')
     .action(function(client, secret, options) {
         require('./lib/auth').login(client, secret, options.authserver);
-=======
-    .command('auth:login <client>')
-    .option('-a, --authserver [authserver]','The authorization server used to authenticate')
-    .description('Authenticate a present user for interactive use')
-    .action(function(client, options) {
-        require('./lib/auth').login(client, null, options.authserver);
->>>>>>> 27132923
     }).on('--help', function() {
         console.log('');
         console.log('  Details:');
@@ -29,25 +21,19 @@
         console.log('  Authenticate a user (resource owner) for interactive use. The user must be present and must');
         console.log('  provide his login credentials as part of the authentication flow. The authentication requires');
         console.log('  an API key (client).');
-<<<<<<< HEAD
         if ( require('./lib/auth').OAUTH_AUTHORIZATION_CODE_GRANT_ALLOWED ) {
             console.log();
             console.log('  The client [secret] is optional. If the secret is not provided, the authentication is done');
             console.log('  using the Oauth2 authorization code grant. If the secret is not provided, the ');
             console.log('  authentication is done using the Oauth2 implicit grant.');
         }
-=======
->>>>>>> 27132923
         console.log();
         console.log('  Examples:');
         console.log();
         console.log('    $ sfcc-ci auth:login app-client-id');
-<<<<<<< HEAD
         if ( require('./lib/auth').OAUTH_AUTHORIZATION_CODE_GRANT_ALLOWED ) {
             console.log('    $ sfcc-ci auth:login app-client-id app-client-secret');
         }
-=======
->>>>>>> 27132923
         console.log('    $ sfcc-ci auth:login app-client-id -a account.demandware.com');
         console.log();
     });
@@ -81,21 +67,10 @@
         console.log('  Authenticate an API client for automation use, where presense of the resource owner is not');
         console.log('  required. Optionally, user (resource owner) credentials can be provided to grant access to');
         console.log('  user specific resources.');
-<<<<<<< HEAD
-        console.log();
-        console.log('  The user and the user password are optional. If not provided, the authentication is done');
-        console.log('  using the Oauth2 client credentials grant. If user and user password are provided, the');
-        console.log('  authentication is done using the Oauth2 resource owner password credentials grant.');
-        console.log();
-        console.log('  The client and the client secret are optional. If not provided, client and secret are read');
-        console.log('  from a dw.json file located in the current working directory. When reading credentials from');
-        console.log('  a dw.json file, the Oauth2 client credentials grant is used and user credentials are ignored.');
-=======
         console.log();
         console.log('  The client and the client secret are optional. If not provided, client and secret are read');
         console.log('  from a dw.json file located in the current working directory. When reading credentials from');
         console.log('  a dw.json file, the user credentials are ignored.');
->>>>>>> 27132923
         console.log();
         console.log('  Examples:');
         console.log();
@@ -730,10 +705,7 @@
     console.log('');
     console.log('    $SFCC_LOGIN_URL         set login url used for authentication');
     console.log('    $SFCC_OAUTH_LOCAL_PORT  set Oauth local port for authentication flow');
-<<<<<<< HEAD
     console.log('    $SFCC_SANDBOX_API_HOST  set sandbox API host');
-=======
->>>>>>> 27132923
     console.log('    $DEBUG                  enable verbose output');
     console.log('');
     console.log('  Detailed Help:');
