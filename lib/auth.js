--- conflicted
+++ resolved
@@ -141,13 +141,8 @@
     }
 
     // if client and secret are not passed, attempt to lookup client, secret and AM host from dw.json
-<<<<<<< HEAD
     if ( !client && !clientSecret && dwjson['client-id'] && dwjson['client-secret'] ) {
-        console.log('Using client credentials from dw.json at %s', process.cwd());
-=======
-    if ( !client && !client_secret && dwjson['client-id'] && dwjson['client-secret'] ) {
         console.info('Using client credentials from dw.json at %s', process.cwd());
->>>>>>> 0f5884c3
 
         // override the params
         client = dwjson['client-id'];
@@ -178,13 +173,7 @@
     }
 
     // attempt to obtain a new token
-<<<<<<< HEAD
     obtainToken(accountManagerHost, client, clientSecret, grantPayload, function (err, res) {
-        progress.stop();
-
-=======
-    obtainToken(accountManager, client, client_secret, function (err, res) {
->>>>>>> 0f5884c3
         if (!err && res.statusCode == 200) {
             // update the client/token locally
             setClient(client);
@@ -206,12 +195,7 @@
                 setUser(null);
             }
 
-<<<<<<< HEAD
-            console.log('Authentication succeeded, token obtained successfully.' +
-                ( autoRenew ? ' Auto-renewal enabled.' : '' ));
-=======
             console.info('Authentication succeeded' + ( auto_renew ? ' Auto-renewal enabled.' : '' ));
->>>>>>> 0f5884c3
         } else {
             console.error('Authentication failed: %s', err);
             process.exitCode = 1;
@@ -236,13 +220,7 @@
     var clientSecret = basicString.split(':')[1];
 
     // attempt to obtain a new token using the previously stored encoded basic
-<<<<<<< HEAD
     obtainToken(null, client, clientSecret, null, function (err, res) {
-        progress.stop();
-
-=======
-    obtainToken(null, client, clientSecret, function (err, res) {
->>>>>>> 0f5884c3
         if (!err && res.statusCode == 200) {
             // update the token locally
             setToken(res.body.access_token);
