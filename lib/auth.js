var request = require('request');

var config = require('./config').obtain();
var dwjson = require('./dwjson').init();
var console = require('./log');

const ACCOUNT_MANAGER_HOST = 'account.demandware.com';
const ACCOUNT_MANAGER_PATH = '/dw/oauth2/access_token';

/**
 * Contructs the http request options for request at the authorization server and ensure shared request
 * headers across requests.
 *
 * @param {String} host
 * @param {String} path
 * @param {String} basicAuthUser
 * @param {String} basicAuthPassword
 * @param {String} method
 * @return {Object} the request options
 */
function getOptions(host, path, basicAuthUser, basicAuthPassword, method) {
    var opts = {
        uri: 'https://' + host + path,
        auth: {
            user: basicAuthUser,
            pass: basicAuthPassword
        },
        strictSSL: true,
        method: method,
        json: true
    };
    return opts;
}

function obtainToken(accountManagerHostOverride, basicAuthUser, basicAuthPassword, callback) {
    // the default AM host
    var accountManagerHost = ACCOUNT_MANAGER_HOST;
    // override the account manager host, if needed
    if (accountManagerHostOverride) {
        accountManagerHost = accountManagerHostOverride;
    }

    // build the request options
    var options = getOptions(accountManagerHost, ACCOUNT_MANAGER_PATH, basicAuthUser, basicAuthPassword);

    // the grant type as form data
    options['form'] = { grant_type : 'client_credentials' };

    // just do the request and pass the callback
    request.post(options, callback);
}

function auth(client, client_secret, auto_renew, accountManager) {
    // if client and secret are not passed, attempt to lookup client, secret and AM host from dw.json
    if ( !client && !client_secret && dwjson['client-id'] && dwjson['client-secret'] ) {
        console.info('Using client credentials from dw.json at %s', process.cwd());

        // override the params
        client = dwjson['client-id'];
        client_secret = dwjson['client-secret'];

        // if AM host was not passed, lookup AM host from dw.json
        if ( !accountManager && dwjson['account-manager'] ) {
            accountManager = dwjson['account-manager'];

            if ( dwjson['account-manager'] !== ACCOUNT_MANAGER_HOST ) {
                console.warn('Use alternative Account Manager %s as authorization server', dwjson['account-manager']);
            }
        }
    }

    var basicString = client + ':' + client_secret;
    var basicEncoded = new Buffer(basicString).toString('base64');

    // attempt to obtain a new token
    obtainToken(accountManager, client, client_secret, function (err, res) {
        if (!err && res.statusCode == 200) {
            // update the client/token locally
            setClient(client);
            setToken(res.body.access_token);
            setAutoRenewToken(auto_renew, ( auto_renew ? basicEncoded : null ));

            console.info('Authentication succeeded' + ( auto_renew ? ' Auto-renewal enabled.' : '' ));
        } else {
            console.error('Authentication failed: %s', err);
        }
    });
}

function renew(callback) {
    // check if allowed, we allow only if flag was provided with initial authentication
    if (!getAutoRenewToken()) {
        console.error('Authentication renewal not possible. Ensure initial authentication ' +
            'is done with --renew flag.');
        return;
    }

    var basicEncoded = getAutoRenewBase64();

    // decode basic
    var basicString = Buffer.from(basicEncoded, 'base64').toString();
    var client = basicString.split(':')[0];
    var clientSecret = basicString.split(':')[1];

    // attempt to obtain a new token using the previously stored encoded basic
    obtainToken(null, client, clientSecret, function (err, res) {
        if (!err && res.statusCode == 200) {
            // update the token locally
            setToken(res.body.access_token);
            console.info('Authentication renewal succeeded');
            if (callback) {
                callback();
            }
        } else {
            console.error('Authentication renewal failed: %s', err);
        }
    });
}

function getClient() {
    return config.get('SFCC_CLIENT_ID');
}

function setClient(client) {
    config.set('SFCC_CLIENT_ID', client);
}

function getToken() {
    return config.get('SFCC_CLIENT_TOKEN');
}

function setToken(token) {
    config.set('SFCC_CLIENT_TOKEN', token);
}

function getToken() {
    return config.get('SFCC_CLIENT_TOKEN');
}

function setAutoRenewToken(flag, base64) {
    config.set('SFCC_CLIENT_RENEW_TOKEN', flag);
    config.set('SFCC_CLIENT_RENEW_BASE', base64);
}

function getAutoRenewToken() {
    return config.get('SFCC_CLIENT_RENEW_TOKEN');
}

function getAutoRenewBase64() {
    return config.get('SFCC_CLIENT_RENEW_BASE');
}

function clear() {
    config.delete('SFCC_CLIENT_ID');
    config.delete('SFCC_CLIENT_TOKEN');
    console.info('Client configuration cleared.');
}

module.exports.auth = auth;
module.exports.renew = renew;
module.exports.getToken = getToken;
module.exports.getClient = getClient;
module.exports.getAutoRenewToken = getAutoRenewToken;
module.exports.getAutoRenewBase64 = getAutoRenewBase64;
<<<<<<< HEAD
module.exports.clear = clear;
=======
>>>>>>> d774e6b7
module.exports.api = {
    /**
     * Authenticates a clients and attempts to obtain a new Oauth2 token. Note, that tokens
     * should be reused for subsequent operations. In case of a invalid token you may call
     * this method again to obtain a new token.
     *
     * @param {String} client_id The client ID
     * @param {String} client_secret The client secret
     * @param {Function} callback Callback function executed as a result. The token and the error will be passed as parameters to the callback function.
     */
    auth : function (client_id, client_secret, callback) {
        // check parameters
        if (typeof(client_id) !== 'string') {
            throw new TypeError('Parameter client_id missing or not of type String');
        }
        if (typeof(client_secret) !== 'string') {
            throw new TypeError('Parameter client_secret missing or not of type String');
        }
        if (typeof(callback) !== 'function') {
            throw new TypeError('Parameter callback missing or not of type Function');
        }

        // attempt to obtain a new token
        obtainToken(null, client_id, client_secret, function (err, res) {
            if (!err && res.statusCode == 200) {
                // if successful, callback with token
                callback(res.body.access_token, undefined);
                return
            }
            // in case of errors, callback with err
            callback(undefined, new Error(err));
            return;
        });
    }
};
module.exports.cli = {
    /**
     * End the current sessions and clears the authentication.
     */
    logout : function() {
        clear();
    }
};<|MERGE_RESOLUTION|>--- conflicted
+++ resolved
@@ -162,10 +162,6 @@
 module.exports.getClient = getClient;
 module.exports.getAutoRenewToken = getAutoRenewToken;
 module.exports.getAutoRenewBase64 = getAutoRenewBase64;
-<<<<<<< HEAD
-module.exports.clear = clear;
-=======
->>>>>>> d774e6b7
 module.exports.api = {
     /**
      * Authenticates a clients and attempts to obtain a new Oauth2 token. Note, that tokens
