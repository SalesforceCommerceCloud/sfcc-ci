<<<<<<< HEAD
var util = require('util');

var jsonwebtoken = require('jsonwebtoken');
var request = require('superagent');
var open = require('open');
=======
var request = require('request');
>>>>>>> 531da31b

var config = require('./config').obtain();
var dwjson = require('./dwjson').init();
var console = require('./log');
var progress = require('./progress');

const ACCOUNT_MANAGER_HOST = 'am.exp.dx.unified.demandware.net';
const ACCOUNT_MANAGER_TOKEN_PATH = '/dw/oauth2/access_token';
const ACCOUNT_MANAGER_AUTH_URL = ACCOUNT_MANAGER_HOST +
    '/dwsso/oauth2/authorize?client_id=%s&redirect_uri=%s&response_type=%s';
const OAUTH_REDIRECT_PORT = 8080; // changing the port requires to update the client_id settings in AM
const OAUTH_REDIRECT_URL = 'http://localhost:' + OAUTH_REDIRECT_PORT; // changing the uri requires to update the client_id settings in AM

/**
<<<<<<< HEAD
 * Obtain an access token using with the specified grant type from the access token endpoint
 * of the AM. If grantType is not provided or null grant_type=client_credentials is being used as default
 * grant payload.
 *
 * @param {String} accountManagerHostOverride Alternative host of the Account Manager to use, fallback to default
 * @param {String} basicEncoded Base64 encoded client credentials used for basic auth header
 * @param {String} grantPayload the grant payload to sent, by default grant_type=client_credentials is sent
 * @param {Function} callback callback function to execute with the result of the request
 */
function obtainToken(accountManagerHostOverride, basicEncoded, grantPayload, callback) {
=======
 * Contructs the http request options for request at the authorization server and ensure shared request
 * headers across requests.
 *
 * @param {String} host
 * @param {String} path
 * @param {String} basicAuthUser
 * @param {String} basicAuthPassword
 * @param {String} method
 * @return {Object} the request options
 */
function getOptions(host, path, basicAuthUser, basicAuthPassword, method) {
    var opts = {
        uri: 'https://' + host + path,
        auth: {
            user: basicAuthUser,
            pass: basicAuthPassword
        },
        strictSSL: true,
        method: method,
        json: true
    };
    return opts;
}

function obtainToken(accountManagerHostOverride, basicAuthUser, basicAuthPassword, callback) {
>>>>>>> 531da31b
    // the default AM host
    var accountManagerHost = ACCOUNT_MANAGER_HOST;
    // override the account manager host, if needed
    if (accountManagerHostOverride) {
        accountManagerHost = accountManagerHostOverride;
    }

<<<<<<< HEAD
    // the default grant type
    var payload = 'grant_type=client_credentials';
    if ( grantPayload ) {
        payload = grantPayload;
    }
    if ( process.env.DEBUG ) {
        console.log('Doing auth request, payload: %s', payload);
    }
    // just do the request with the basicEncoded and the payload and call the callback
    request
        .post('https://' + accountManagerHost + ACCOUNT_MANAGER_TOKEN_PATH)
        .set('Authorization', 'Basic ' + basicEncoded)
        .set('Content-Type', 'application/x-www-form-urlencoded')
        .send(payload)
        .end(callback);
=======
    // build the request options
    var options = getOptions(accountManagerHost, ACCOUNT_MANAGER_PATH, basicAuthUser, basicAuthPassword);

    // the grant type as form data
    options['form'] = { grant_type : 'client_credentials' };

    // just do the request and pass the callback
    request.post(options, callback);
>>>>>>> 531da31b
}

/**
 * Handles the authentication of a client along with an optional user against the account manager to
 * obtain an access token. The Oauth2 resource owner password credentials grant is being used by default.
 * None of the parameters are required. If client and client secret are passed and user is
 * not passed, the Oauth2 client credentials grant is used. If client, client secret and user is passed,
 * the Oauth2 resource owner password credentials grant is used.
 *
 * If client and client secret are not passed an attempt is done to read client-id and client-secret from
 * a dw.json file in the current process working directory and the Oauth2 client credentials grant is used.
 *
 * TODO make client(?) and clientSecret optional and use private key instead
 *
 * @param {String} client The client to use with the authentication flow
 * @param {String} clientSecret The client secret to use with the authentication flow
 * @param {String} user The user to use with the authentication flow
 * @param {String} userPassword The user password to use with the authentication flow
 * @param {String} autoRenew A flag controlling, wether the access token should be renewed automatically, false by default
 * @param {String} accountManager The optional host name of the Account Manager to use as authorization server
 */
function auth(client, clientSecret, user, userPassword, autoRenew, accountManager) {
    // determine oauth flow to use, by default it is resource owner password credentials
    var flow = { grant : 'password', response_type : 'code' };

    // if user is not passed, we switch to client_credentials
    if (!user) {
        flow = { grant : 'client_credentials', response_type : 'token' };
    }

    // TODO rework auto-renew (should be ignored in some cases? rather with refresh_token?)

    if ( process.env.DEBUG ) {
        console.log('Authorize via Oauth %s grant', flow['grant']);
    }

    // if client and secret are not passed, attempt to lookup client, secret and AM host from dw.json
    if ( !client && !clientSecret && dwjson['client-id'] && dwjson['client-secret'] ) {
        console.log('Using client credentials from dw.json at %s', process.cwd());

        // override the params
        client = dwjson['client-id'];
        clientSecret = dwjson['client-secret'];

        // if AM host was not passed, lookup AM host from dw.json
        if ( !accountManager && dwjson['account-manager'] ) {
            accountManager = dwjson['account-manager'];

            if ( dwjson['account-manager'] !== ACCOUNT_MANAGER_HOST ) {
                console.warn('Use alternative Account Manager %s as authorization server', dwjson['account-manager']);
            }
        }
    }

    // encode client credentials as basic authorization
    var basicString = client + ':' + clientSecret;
    var basicEncoded = new Buffer(basicString).toString('base64');

    // the grant payload to use
    var grantPayload = 'grant_type=' + flow['grant'];

    // in case we use resource owner password credentials we append the user name and password
    if ( flow['grant'] === 'password' ) {
        grantPayload += '&username=' + user + '&password=' + userPassword;
    }

    // progress
    progress.start();

    // attempt to obtain a new token
<<<<<<< HEAD
    obtainToken(accountManager, basicEncoded, grantPayload, function (err, res) {
=======
    obtainToken(accountManager, client, client_secret, function (err, res) {
>>>>>>> 531da31b
        progress.stop();

        if (!err && res.statusCode == 200) {
            // update the client/token locally
            setClient(client);
            setToken(res.body.access_token);
            setAutoRenewToken(autoRenew, ( autoRenew ? basicEncoded : null ));

            // extract user data from JWT id_token
            if (res.body.id_token) {
                user = extractUserFromIDToken(res.body.id_token);
                setUser(user['sub']);
            } else {
                setUser(null);
            }

            console.log('Authentication succeeded, token obtained successfully.' +
                ( autoRenew ? ' Auto-renewal enabled.' : '' ));
        } else {
            console.error('Authentication failed: %s', err);
            process.exitCode = 1;
        }
    });
}

function renew(callback) {
    // check if allowed, we allow only if flag was provided with initial authentication
    if (!getAutoRenewToken()) {
        console.error('Token renewal not possible. Ensure initial client ' +
            'authentication is done with --renew flag.');
        process.exitCode = 1;
        return;
    }

    // progress
    progress.start();

    var basicEncoded = getAutoRenewBase64();

    // decode basic
    var basicString = Buffer.from(basicEncoded, 'base64').toString();
    var client = basicString.split(':')[0];
    var clientSecret = basicString.split(':')[1];

    // attempt to obtain a new token using the previously stored encoded basic
<<<<<<< HEAD
    obtainToken(null, basicEncoded, null, function (err, res) {
=======
    obtainToken(null, client, clientSecret, function (err, res) {
>>>>>>> 531da31b
        progress.stop();

        if (!err && res.statusCode == 200) {
            // update the token locally
            setToken(res.body.access_token);
            console.log('Token renewal succeeded');
            if (callback) {
                callback();
            }
        } else {
            console.error('Token renewal failed: %s', err);
            process.exitCode = 1;
        }
    });
}

function getClient() {
    return config.get('SFCC_CLIENT_ID');
}

function setClient(client) {
    config.set('SFCC_CLIENT_ID', client);
}

function getUser() {
    return config.get('SFCC_USER');
}

function setUser(user) {
    config.set('SFCC_USER', user);
}

function getToken() {
    return config.get('SFCC_CLIENT_TOKEN');
}

function setToken(token) {
    config.set('SFCC_CLIENT_TOKEN', token);
}

function getToken() {
    return config.get('SFCC_CLIENT_TOKEN');
}

function setAutoRenewToken(flag, base64) {
    config.set('SFCC_CLIENT_RENEW_TOKEN', flag);
    config.set('SFCC_CLIENT_RENEW_BASE', base64);
}

function getAutoRenewToken() {
    return config.get('SFCC_CLIENT_RENEW_TOKEN');
}

function getAutoRenewBase64() {
    return config.get('SFCC_CLIENT_RENEW_BASE');
}

function resetToken() {
    config.delete('SFCC_CLIENT_TOKEN');
}

function clear() {
    config.delete('SFCC_CLIENT_ID');
    config.delete('SFCC_CLIENT_TOKEN');
}

/**
 * Handles the authentication of a user against the account manager to obtain an access token.
 * The Oauth authorization code grant is being used by default.
 * Only the client is required, the client secret is optional. If the client secret is not passed, the
 * Oauth2 implicit grant is used.
 *
 * @param {String} client the client id to use for the authentication flow
 * @param {String} clientSecret the client secret to use for the authentication flow
 */
function login(client, clientSecret) {
    // determine oauth flow to use, by default it is authorization_code
    var flow = { grant : 'authorization_code', response_type : 'code', redirect_uri : OAUTH_REDIRECT_URL };

    // if clientSecret is not passed, we switch to implicit flow
    if (!clientSecret) {
        flow = { grant : 'implicit', response_type : 'token', redirect_uri : OAUTH_REDIRECT_URL };
    }

    // TODO rework auto-renew (should be ignored in some cases? rather with refresh_token?)

    if ( process.env.DEBUG ) {
        console.log('Authorize via Oauth %s grant', flow['grant']);
    }

    // open browser
    var url = 'https://' + util.format(ACCOUNT_MANAGER_AUTH_URL, client, flow['redirect_uri'], flow['response_type']);
    if ( process.env.DEBUG ) {
        console.log('Opening user agent with %s', url);
    }
    open(url);

    // create listener for the redirect
    listen(function(request, response) {
        // parse the request url
        var parsed = require('url').parse(request.url, true);

        // for authorization_code grant we expect the access code being passed
        if ( flow['grant'] === 'authorization_code' && parsed.query['code'] ) {
            if ( process.env.DEBUG ) {
                console.log('Message received. Access code: %s', parsed.query['code']);
            }
            // prep basic auth header
            var basicEncoded = new Buffer(client + ':' + clientSecret).toString('base64');
            // prep the grant payload
            var grantPayload = 'grant_type=authorization_code&code=' + parsed.query['code'] + '&redirect_uri=' +
                OAUTH_REDIRECT_URL;

            // do the auth request with the authorization_code
            obtainToken(basicEncoded, grantPayload, function (err, res) {
                if ( process.env.DEBUG ) {
                    console.log('Authentication request finished. Response received: %s', res.statusCode);
                }
                if (!err && res.statusCode == 200) {
                    // update the client/token locally
                    setClient(client);
                    setToken(res.body.access_token);
                    // auto-renew not supported with auth:login (due to auth flow)
                    setAutoRenewToken(false);

                    // extract user data from JWT id_token
                    if (res.body.id_token) {
                        user = extractUserFromIDToken(res.body.id_token);
                        setUser(user['sub']);
                    } else {
                        setUser(null);
                    }

                    console.log('Authentication succeeded, token obtained successfully. You may close the browser.');
                    if ( process.env.DEBUG ) {
                        console.log('Token: %s', res.body.access_token);
                    }

                    response.end('Successfully authenticated. You can close this page and return to the console.');
                } else {
                    console.error('Authentication failed: %s', err);
                    response.end('Authentication failed. Close this page and re-run the authentication in the ' +
                        'console.');
                    process.exitCode = 1;
                }
                // this is needed for the listener to stop as we only allow one cycle of the flow
                process.exit();
            });
        } else if ( flow['grant'] === 'implicit' && !parsed.query['access_token'] && !parsed.query['error']) {
            // for implicit grant, without an access token or error passed
            serve('oauth2-redirect.html', response, function(err, response) {
                response.end();

                if ( err ) {
                    console.error('Authentication failed: %s', err);
                    process.exitCode = 1;
                    process.exit();
                }

                // intentionally do not end the process here, as we still expect a redirect request with the
                // access_token
            });
        } else if ( flow['grant'] === 'implicit' && parsed.query['access_token'] ) {
            // for implicit grant along with an access token passed

            // update the client/token locally
            setClient(client);
            setToken(parsed.query['access_token']);
            // auto-renew not supported with auth:login (due to auth flow)
            setAutoRenewToken(false);

            // extract user data from JWT id_token
            if (parsed.query['id_token']) {
                user = extractUserFromIDToken(parsed.query['id_token']);
                setUser(user['sub']);
            } else {
                setUser(null);
            }

            console.log('Authentication succeeded, token obtained successfully. You may close the browser.');
            if ( process.env.DEBUG ) {
                console.log('Token: %s', parsed.query['access_token']);
            }

            response.end('Successfully authenticated. You can close this page and return to the console.');
            // this is needed for the listener to stop
            process.exit();
        } else if ( flow['grant'] === 'implicit' && parsed.query['error'] ) {
            // for implicit grant, with an error passed
            console.error('Authentication failed: %s', parsed.query['error']);
            response.end('Authentication failed. ' +
                ( parsed.query['error_description'] ? parsed.query['error_description'] + ' ' : '' ) +
                'Close this page and re-run the authentication in the console.');
            // this is needed for the listener to stop
            process.exitCode = 1;
            process.exit();
        } else {
            console.error('Unknown message received, aborting authentication');
            if ( process.env.DEBUG ) {
                console.log('Parsed message: %s', JSON.stringify(parsed));
            }
            // this is needed for the listener to stop
            process.exitCode = 1;
            process.exit();
        }
    });
}

/**
 * Utility function to spin up an http endpoint on port OAUTH_REDIRECT_PORT which is used as redirect
 * for Oauth flow Authorization Code.
 *
 * @param {Function} callback the callback to execute, the request and response are passed as parameters
 */
function listen(callback) {
    var http = require('http');

    var server = http.createServer(function(request, response) {
        callback(request, response);
    });
    server.listen(OAUTH_REDIRECT_PORT, function() {
        if ( process.env.DEBUG ) {
            console.log('Local server for login redirect listening at http://localhost:%s', OAUTH_REDIRECT_PORT);
        }
        console.log('Waiting for user to authenticate...');
    });
}

/**
 * Utility function to serve a resource and writing it to the passed response.
 *
 * @param {String} resource path to the resource to serve
 * @param {Response} response the response to serve the resource content to
 * @param {Function} callback callback function, the error and the response are passed as parameters
 */
function serve(resource, response, callback) {
    var fs = require('fs');
    var path = require('path');

    // construct the absolute path to the resource
    var resourcePath = path.join(__dirname, '..', 'resources', resource);

    fs.readFile(resourcePath, function (error, resourceContent) {
        if (error) {
            response.writeHead(404);
            response.write('Resource not found');
        } else {
            response.writeHead(200, { 'Content-Type': 'text/html' });
            response.write(resourceContent);
        }
        callback(error, response);
    });
}

/**
 * Utility function to extract user information from the passed JWT id_token.
 *
 * @param {String} idToken the JWT id_token
 * @return {Object} an object holding properties describing the user, or null
 */
function extractUserFromIDToken(idToken) {
    var decoded = jsonwebtoken.decode(idToken);
    if ( process.env.DEBUG ) {
        console.log('Decoded JWT id token: ', JSON.stringify(decoded));
    }
    return decoded;
}

module.exports.auth = auth;
module.exports.renew = renew;
module.exports.getToken = getToken;
module.exports.getClient = getClient;
module.exports.getUser = getUser;
module.exports.getAutoRenewToken = getAutoRenewToken;
module.exports.getAutoRenewBase64 = getAutoRenewBase64;
module.exports.clear = clear;
module.exports.resetToken = resetToken;
module.exports.login = login;
module.exports.api = {
    /**
     * Authenticates a clients and attempts to obtain a new Oauth2 token. Note, that tokens
     * should be reused for subsequent operations. In case of a invalid token you may call
     * this method again to obtain a new token.
     *
     * @param {String} client_id The client ID
     * @param {String} client_secret The client secret
     * @param {Function} success Callback function executed as a result. The token and the error will be passed as parameters to the callback function.
     */
    auth : function (client_id, client_secret, callback) {
        // check parameters
        if (typeof(client_id) !== 'string') {
            throw new TypeError('Parameter client_id missing or not of type String');
        }
        if (typeof(client_secret) !== 'string') {
            throw new TypeError('Parameter client_secret missing or not of type String');
        }
        if (typeof(callback) !== 'function') {
            throw new TypeError('Parameter callback missing or not of type Function');
        }

        // attempt to obtain a new token
<<<<<<< HEAD
        obtainToken(null, basicEncoded, null, function (err, res) {
=======
        obtainToken(null, client_id, client_secret, function (err, res) {
>>>>>>> 531da31b
            if (!err && res.statusCode == 200) {
                // if successful, callback with token
                callback(res.body.access_token, undefined);
                return
            }
            // in case of errors, callback with err
            callback(undefined, new Error(err));
            return;
        });
    }
};<|MERGE_RESOLUTION|>--- conflicted
+++ resolved
@@ -1,12 +1,8 @@
-<<<<<<< HEAD
 var util = require('util');
 
 var jsonwebtoken = require('jsonwebtoken');
-var request = require('superagent');
 var open = require('open');
-=======
 var request = require('request');
->>>>>>> 531da31b
 
 var config = require('./config').obtain();
 var dwjson = require('./dwjson').init();
@@ -21,18 +17,6 @@
 const OAUTH_REDIRECT_URL = 'http://localhost:' + OAUTH_REDIRECT_PORT; // changing the uri requires to update the client_id settings in AM
 
 /**
-<<<<<<< HEAD
- * Obtain an access token using with the specified grant type from the access token endpoint
- * of the AM. If grantType is not provided or null grant_type=client_credentials is being used as default
- * grant payload.
- *
- * @param {String} accountManagerHostOverride Alternative host of the Account Manager to use, fallback to default
- * @param {String} basicEncoded Base64 encoded client credentials used for basic auth header
- * @param {String} grantPayload the grant payload to sent, by default grant_type=client_credentials is sent
- * @param {Function} callback callback function to execute with the result of the request
- */
-function obtainToken(accountManagerHostOverride, basicEncoded, grantPayload, callback) {
-=======
  * Contructs the http request options for request at the authorization server and ensure shared request
  * headers across requests.
  *
@@ -57,8 +41,18 @@
     return opts;
 }
 
-function obtainToken(accountManagerHostOverride, basicAuthUser, basicAuthPassword, callback) {
->>>>>>> 531da31b
+/**
+ * Obtain an access token using with the specified grant type from the access token endpoint
+ * of the AM. If grantType is not provided or null grant_type=client_credentials is being used as default
+ * grant payload.
+ *
+ * @param {String} accountManagerHostOverride Alternative host of the Account Manager to use, fallback to default
+ * @param {String} basicAuthUser User name used for basic auth
+ * @param {String} basicAuthPassword Password used for basic auth
+ * @param {Object} grantPayload the grant payload to sent, by default { grant_type : 'client_credentials' } is used
+ * @param {Function} callback callback function to execute with the result of the request
+ */
+function obtainToken(accountManagerHostOverride, basicAuthUser, basicAuthPassword, grantPayload, callback) {
     // the default AM host
     var accountManagerHost = ACCOUNT_MANAGER_HOST;
     // override the account manager host, if needed
@@ -66,32 +60,23 @@
         accountManagerHost = accountManagerHostOverride;
     }
 
-<<<<<<< HEAD
-    // the default grant type
-    var payload = 'grant_type=client_credentials';
+    // the payload with the default grant type
+    var payload = { grant_type : 'client_credentials' };
     if ( grantPayload ) {
         payload = grantPayload;
     }
     if ( process.env.DEBUG ) {
-        console.log('Doing auth request, payload: %s', payload);
-    }
-    // just do the request with the basicEncoded and the payload and call the callback
-    request
-        .post('https://' + accountManagerHost + ACCOUNT_MANAGER_TOKEN_PATH)
-        .set('Authorization', 'Basic ' + basicEncoded)
-        .set('Content-Type', 'application/x-www-form-urlencoded')
-        .send(payload)
-        .end(callback);
-=======
+        console.log('Doing auth request, payload: %s', JSON.stringify(payload));
+    }
+
     // build the request options
-    var options = getOptions(accountManagerHost, ACCOUNT_MANAGER_PATH, basicAuthUser, basicAuthPassword);
+    var options = getOptions(accountManagerHost, ACCOUNT_MANAGER_TOKEN_PATH, basicAuthUser, basicAuthPassword);
 
     // the grant type as form data
-    options['form'] = { grant_type : 'client_credentials' };
+    options['form'] = payload;
 
     // just do the request and pass the callback
     request.post(options, callback);
->>>>>>> 531da31b
 }
 
 /**
@@ -151,22 +136,19 @@
     var basicEncoded = new Buffer(basicString).toString('base64');
 
     // the grant payload to use
-    var grantPayload = 'grant_type=' + flow['grant'];
+    var grantPayload = { grant_type : flow['grant'] };
 
     // in case we use resource owner password credentials we append the user name and password
     if ( flow['grant'] === 'password' ) {
-        grantPayload += '&username=' + user + '&password=' + userPassword;
+        grantPayload['username'] = user;
+        grantPayload['password'] = userPassword;
     }
 
     // progress
     progress.start();
 
     // attempt to obtain a new token
-<<<<<<< HEAD
-    obtainToken(accountManager, basicEncoded, grantPayload, function (err, res) {
-=======
-    obtainToken(accountManager, client, client_secret, function (err, res) {
->>>>>>> 531da31b
+    obtainToken(accountManager, client, client_secret, grantPayload, function (err, res) {
         progress.stop();
 
         if (!err && res.statusCode == 200) {
@@ -212,11 +194,7 @@
     var clientSecret = basicString.split(':')[1];
 
     // attempt to obtain a new token using the previously stored encoded basic
-<<<<<<< HEAD
-    obtainToken(null, basicEncoded, null, function (err, res) {
-=======
-    obtainToken(null, client, clientSecret, function (err, res) {
->>>>>>> 531da31b
+    obtainToken(null, client, clientSecret, null, function (err, res) {
         progress.stop();
 
         if (!err && res.statusCode == 200) {
@@ -324,14 +302,12 @@
             if ( process.env.DEBUG ) {
                 console.log('Message received. Access code: %s', parsed.query['code']);
             }
-            // prep basic auth header
-            var basicEncoded = new Buffer(client + ':' + clientSecret).toString('base64');
             // prep the grant payload
-            var grantPayload = 'grant_type=authorization_code&code=' + parsed.query['code'] + '&redirect_uri=' +
-                OAUTH_REDIRECT_URL;
+            var grantPayload = { grant_type : 'authorization_code', code : parsed.query['code'],
+                redirect_uri : OAUTH_REDIRECT_URL };
 
             // do the auth request with the authorization_code
-            obtainToken(basicEncoded, grantPayload, function (err, res) {
+            obtainToken(null, client, clientSecret, grantPayload, function (err, res) {
                 if ( process.env.DEBUG ) {
                     console.log('Authentication request finished. Response received: %s', res.statusCode);
                 }
@@ -518,11 +494,7 @@
         }
 
         // attempt to obtain a new token
-<<<<<<< HEAD
-        obtainToken(null, basicEncoded, null, function (err, res) {
-=======
-        obtainToken(null, client_id, client_secret, function (err, res) {
->>>>>>> 531da31b
+        obtainToken(null, client_id, client_secret, null, function (err, res) {
             if (!err && res.statusCode == 200) {
                 // if successful, callback with token
                 callback(res.body.access_token, undefined);
