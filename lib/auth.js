var util = require('util');

var jsonwebtoken = require('jsonwebtoken');
var request = require('superagent');
<<<<<<< HEAD
var open = require('open');
=======
>>>>>>> dc29f929

var config = require('./config').obtain();
var dwjson = require('./dwjson').init();
var console = require('./log');
var progress = require('./progress');

<<<<<<< HEAD
const AM_BASE = 'am.exp.dx.unified.demandware.net';
const ACCOUNT_MANAGER_TOKEN_URL = AM_BASE + '/dw/oauth2/access_token';
const ACCOUNT_MANAGER_AUTH_URL = AM_BASE + '/dwsso/oauth2/authorize?client_id=%s&redirect_uri=%s&response_type=%s';
const OAUTH_REDIRECT_PORT = 8080; // changing the port requires to update the client_id settings in AM
const OAUTH_REDIRECT_URL = 'http://localhost:' + OAUTH_REDIRECT_PORT; // changing the uri requires to update the client_id settings in AM

/**
 * Obtain an access token using with the specified grant type from the access token endpoint
 * of the AM. If grantType is not provided or null grant_type=client_credentials is being used as default
 * grant payload.
 *
 * @param {String} basicEncoded
 * @param {String} grantPayload the grant payload to sent, by default grant_type=client_credentials is sent
 * @param {Function} callback callback function to execute with the result of the request
 */
function obtainToken(basicEncoded, grantPayload, callback) {
    // the default grant type
    var payload = 'grant_type=client_credentials';
    if ( grantPayload ) {
        payload = grantPayload;
    }
    if ( process.env.DEBUG ) {
        console.log('Doing auth request, payload: %s', payload);
    }
    // just do the request with the basicEncoded and the payload and call the callback
    request
        .post('https://' + ACCOUNT_MANAGER_TOKEN_URL)
=======
const ACCOUNT_MANAGER_HOST = 'account.demandware.com';
const ACCOUNT_MANAGER_PATH = '/dw/oauth2/access_token';

function obtainToken(accountManagerHostOverride, basicEncoded, callback) {
    // the default AM host
    var accountManagerHost = ACCOUNT_MANAGER_HOST;
    // override the account manager host, if needed
    if (accountManagerHostOverride) {
        accountManagerHost = accountManagerHostOverride;
    }
    // just do the request with the basicEncoded and call the callback
    request
        .post('https://' + accountManagerHost + ACCOUNT_MANAGER_PATH)
>>>>>>> dc29f929
        .set('Authorization', 'Basic ' + basicEncoded)
        .set('Content-Type', 'application/x-www-form-urlencoded')
        .send(payload)
        .end(callback);
}

<<<<<<< HEAD
/**
 * Handles the authentication of a client along with an optional user against the account manager to
 * obtain an access token. The Oauth2 resource owner password credentials grant is being used by default.
 * Only the client and the client_secret is required. The user and user_password are optional. If user is
 * not passed, the Oauth2 client credentials grant is used.
 *
 * TODO make client(?) and client_secret optional and use private key instead
 *
 * @param {String} client The client to use with the authentication flow
 * @param {String} client_secret The client secret to use with the authentication flow
 * @param {String} user The user to use with the authentication flow
 * @param {String} user_password The user password to use with the authentication flow
 * @param {String} auto_renew A flag controlling, wether the access token should be renewed automatically, false by default
 */
function auth(client, client_secret, user, user_password, auto_renew) {
    // determine oauth flow to use, by default it is resource owner password credentials
    var flow = { grant : 'password', response_type : 'code' };

    // if user is not passed, we switch to client_credentials
    if (!user) {
        flow = { grant : 'client_credentials', response_type : 'token' };
    }

    // TODO rework auto-renew (should be ignored in some cases? rather with refresh_token?)

    if ( process.env.DEBUG ) {
        console.log('Authorize via Oauth %s grant', flow['grant']);
    }

    // encode client credentials as basic authorization
=======
function auth(client, client_secret, auto_renew, accountManager) {
    // if client and secret are not passed, attempt to lookup client, secret and AM host from dw.json
    if ( !client && !client_secret && dwjson['client-id'] && dwjson['client-secret'] ) {
        console.log('Using client credentials from dw.json at %s', process.cwd());

        // override the params
        client = dwjson['client-id'];
        client_secret = dwjson['client-secret'];

        // if AM host was not passed, lookup AM host from dw.json
        if ( !accountManager && dwjson['account-manager'] ) {
            accountManager = dwjson['account-manager'];

            if ( dwjson['account-manager'] !== ACCOUNT_MANAGER_HOST ) {
                console.warn('Use alternative Account Manager %s as authorization server', dwjson['account-manager']);
            }
        }

        if ( dwjson['self-signed'] ) {
            // @todo replace superagent with npm request module to allow removal of this hack
            process.env['NODE_TLS_REJECT_UNAUTHORIZED'] = 0;

            console.warn('Allow self-signed certifcates. Be caucious as this may expose secure information to an ' +
                'untrusted party.');
        }
    }

>>>>>>> dc29f929
    var basicString = client + ':' + client_secret;
    var basicEncoded = new Buffer(basicString).toString('base64');

    // the grant payload to use
    var grantPayload = 'grant_type=' + flow['grant'];

    // in case we use resource owner password credentials we append the user name and password
    if ( flow['grant'] === 'password' ) {
        grantPayload += '&username=' + user + '&password=' + user_password;
    }

    // progress
    progress.start();

    // attempt to obtain a new token
<<<<<<< HEAD
    obtainToken(basicEncoded, grantPayload, function (err, res) {
=======
    obtainToken(accountManager, basicEncoded, function (err, res) {
>>>>>>> dc29f929
        progress.stop();

        if (!err && res.statusCode == 200) {
            // update the client/token locally
            setClient(client);
            setToken(res.body.access_token);
            setAutoRenewToken(auto_renew, ( auto_renew ? basicEncoded : null ));

            // extract user data from JWT id_token
            if (res.body.id_token) {
                user = extractUserFromIDToken(res.body.id_token);
                setUser(user['sub']);
            } else {
                setUser(null);
            }

            console.log('Authentication succeeded, token obtained successfully.' +
                ( auto_renew ? ' Auto-renewal enabled.' : '' ));
        } else {
            console.error('Authentication failed: %s', err);
            process.exitCode = 1;
        }
    });
}

function renew(callback) {
    // check if allowed, we allow only if flag was provided with initial authentication
    if (!getAutoRenewToken()) {
        console.error('Token renewal not possible. Ensure initial client ' +
            'authentication is done with --renew flag.');
        process.exitCode = 1;
        return;
    }

    // progress
    progress.start();

    var basicEncoded = getAutoRenewBase64();

    // attempt to obtain a new token using the previously stored encoded basic
<<<<<<< HEAD
    obtainToken(basicEncoded, null, function (err, res) {
=======
    obtainToken(null, basicEncoded, function (err, res) {
>>>>>>> dc29f929
        progress.stop();

        if (!err && res.statusCode == 200) {
            // update the token locally
            setToken(res.body.access_token);
            console.log('Token renewal succeeded');
            if (callback) {
                callback();
            }
        } else {
            console.error('Token renewal failed: %s', err);
            process.exitCode = 1;
        }
    });
}

function getClient() {
    return config.get('SFCC_CLIENT_ID');
}

function setClient(client) {
    config.set('SFCC_CLIENT_ID', client);
}

function getUser() {
    return config.get('SFCC_USER');
}

function setUser(user) {
    config.set('SFCC_USER', user);
}

function getToken() {
    return config.get('SFCC_CLIENT_TOKEN');
}

function setToken(token) {
    config.set('SFCC_CLIENT_TOKEN', token);
}

function getToken() {
    return config.get('SFCC_CLIENT_TOKEN');
}

function setAutoRenewToken(flag, base64) {
    config.set('SFCC_CLIENT_RENEW_TOKEN', flag);
    config.set('SFCC_CLIENT_RENEW_BASE', base64);
}

function getAutoRenewToken() {
    return config.get('SFCC_CLIENT_RENEW_TOKEN');
}

function getAutoRenewBase64() {
    return config.get('SFCC_CLIENT_RENEW_BASE');
}

function resetToken() {
    config.delete('SFCC_CLIENT_TOKEN');
}

function clear() {
    config.delete('SFCC_CLIENT_ID');
    config.delete('SFCC_CLIENT_TOKEN');
}

/**
 * Handles the authentication of a user against the account manager to obtain an access token.
 * The Oauth authorization code grant is being used by default.
 * Only the client is required, the client_secret is optional. If the client_secret is not passed, the
 * Oauth2 implicit grant is used.
 *
 * @param {String} client the client id to use for the authentication flow
 * @param {String} client_secret the client secret to use for the authentication flow
 */
function login(client, client_secret) {
    // determine oauth flow to use, by default it is authorization_code
    var flow = { grant : 'authorization_code', response_type : 'code', redirect_uri : OAUTH_REDIRECT_URL };

    // if client_secret is not passed, we switch to implicit flow
    if (!client_secret) {
        flow = { grant : 'implicit', response_type : 'token', redirect_uri : OAUTH_REDIRECT_URL };
    }

    // TODO rework auto-renew (should be ignored in some cases? rather with refresh_token?)

    if ( process.env.DEBUG ) {
        console.log('Authorize via Oauth %s grant', flow['grant']);
    }

    // open browser
    var url = 'https://' + util.format(ACCOUNT_MANAGER_AUTH_URL, client, flow['redirect_uri'], flow['response_type']);
    if ( process.env.DEBUG ) {
        console.log('Opening user agent with %s', url);
    }
    open(url);

    // create listener for the redirect
    listen(function(request, response) {
        // parse the request url
        var parsed = require('url').parse(request.url, true);

        // for authorization_code grant we expect the access code being passed
        if ( flow['grant'] === 'authorization_code' && parsed.query['code'] ) {
            if ( process.env.DEBUG ) {
                console.log('Message received. Access code: %s', parsed.query['code']);
            }
            // prep basic auth header
            var basicEncoded = new Buffer(client + ':' + client_secret).toString('base64');
            // prep the grant payload
            var grantPayload = 'grant_type=authorization_code&code=' + parsed.query['code'] + '&redirect_uri=' +
                OAUTH_REDIRECT_URL;

            // do the auth request with the authorization_code
            obtainToken(basicEncoded, grantPayload, function (err, res) {
                if ( process.env.DEBUG ) {
                    console.log('Authentication request finished. Response received: %s', res.statusCode);
                }
                if (!err && res.statusCode == 200) {
                    // update the client/token locally
                    setClient(client);
                    setToken(res.body.access_token);
                    // auto-renew not supported with auth:login (due to auth flow)
                    setAutoRenewToken(false);

                    // extract user data from JWT id_token
                    if (res.body.id_token) {
                        user = extractUserFromIDToken(res.body.id_token);
                        setUser(user['sub']);
                    } else {
                        setUser(null);
                    }

                    console.log('Authentication succeeded, token obtained successfully. You may close the browser.');
                    if ( process.env.DEBUG ) {
                        console.log('Token: %s', res.body.access_token);
                    }

                    response.end('Successfully authenticated. You can close this page and return to the console.');
                } else {
                    console.error('Authentication failed: %s', err);
                    response.end('Authentication failed. Close this page and re-run the authentication in the ' +
                        'console.');
                    process.exitCode = 1;
                }
                // this is needed for the listener to stop as we only allow one cycle of the flow
                process.exit();
            });
        } else if ( flow['grant'] === 'implicit' && !parsed.query['access_token'] && !parsed.query['error']) {
            // for implicit grant, without an access token or error passed
            serve('oauth2-redirect.html', response, function(err, response) {
                response.end();

                if ( err ) {
                    console.error('Authentication failed: %s', err);
                    process.exitCode = 1;
                    process.exit();
                }

                // intentionally do not end the process here, as we still expect a redirect request with the
                // access_token
            });
        } else if ( flow['grant'] === 'implicit' && parsed.query['access_token'] ) {
            // for implicit grant along with an access token passed

            // update the client/token locally
            setClient(client);
            setToken(parsed.query['access_token']);
            // auto-renew not supported with auth:login (due to auth flow)
            setAutoRenewToken(false);

            // extract user data from JWT id_token
            if (parsed.query['id_token']) {
                user = extractUserFromIDToken(parsed.query['id_token']);
                setUser(user['sub']);
            } else {
                setUser(null);
            }

            console.log('Authentication succeeded, token obtained successfully. You may close the browser.');
            if ( process.env.DEBUG ) {
                console.log('Token: %s', parsed.query['access_token']);
            }

            response.end('Successfully authenticated. You can close this page and return to the console.');
            // this is needed for the listener to stop
            process.exit();
        } else if ( flow['grant'] === 'implicit' && parsed.query['error'] ) {
            // for implicit grant, with an error passed
            console.error('Authentication failed: %s', parsed.query['error']);
            response.end('Authentication failed. ' +
                ( parsed.query['error_description'] ? parsed.query['error_description'] + ' ' : '' ) +
                'Close this page and re-run the authentication in the console.');
            // this is needed for the listener to stop
            process.exitCode = 1;
            process.exit();
        } else {
            console.error('Unknown message received, aborting authentication');
            if ( process.env.DEBUG ) {
                console.log('Parsed message: %s', JSON.stringify(parsed));
            }
            // this is needed for the listener to stop
            process.exitCode = 1;
            process.exit();
        }
    });
}

/**
 * Utility function to spin up an http endpoint on port OAUTH_REDIRECT_PORT which is used as redirect
 * for Oauth flow Authorization Code.
 *
 * @param {Function} callback the callback to execute, the request and response are passed as parameters
 */
function listen(callback) {
    var http = require('http');

    var server = http.createServer(function(request, response) {
        callback(request, response);
    });
    server.listen(OAUTH_REDIRECT_PORT, function() {
        if ( process.env.DEBUG ) {
            console.log('Local server for login redirect listening at http://localhost:%s', OAUTH_REDIRECT_PORT);
        }
        console.log('Waiting for user to authenticate...');
    });
}

/**
 * Utility function to serve a resource and writing it to the passed response.
 *
 * @param {String} resource path to the resource to serve
 * @param {Response} response the response to serve the resource content to
 * @param {Function} callback callback function, the error and the response are passed as parameters
 */
function serve(resource, response, callback) {
    var fs = require('fs');
    var path = require('path');

    // construct the absolute path to the resource
    var resourcePath = path.join(__dirname, '..', 'resources', resource);

    fs.readFile(resourcePath, function (error, resourceContent) {
        if (error) {
            response.writeHead(404);
            response.write('Resource not found');
        } else {
            response.writeHead(200, { 'Content-Type': 'text/html' });
            response.write(resourceContent);
        }
        callback(error, response);
    });
}

/**
 * Utility function to extract user information from the passed JWT id_token.
 *
 * @param {String} idToken the JWT id_token
 * @return {Object} an object holding properties describing the user, or null
 */
function extractUserFromIDToken(idToken) {
    var decoded = jsonwebtoken.decode(idToken);
    if ( process.env.DEBUG ) {
        console.log('Decoded JWT id token: ', JSON.stringify(decoded));
    }
    return decoded;
}

module.exports.auth = auth;
module.exports.renew = renew;
module.exports.getToken = getToken;
module.exports.getClient = getClient;
module.exports.getUser = getUser;
module.exports.getAutoRenewToken = getAutoRenewToken;
module.exports.getAutoRenewBase64 = getAutoRenewBase64;
module.exports.clear = clear;
module.exports.resetToken = resetToken;
module.exports.login = login;
module.exports.api = {
    /**
     * Authenticates a clients and attempts to obtain a new Oauth2 token. Note, that tokens
     * should be reused for subsequent operations. In case of a invalid token you may call
     * this method again to obtain a new token.
     *
     * @param {String} client_id The client ID
     * @param {String} client_secret The client secret
     * @param {Function} success Callback function executed as a result. The token and the error will be passed as parameters to the callback function.
     */
    auth : function (client_id, client_secret, callback) {
        // check parameters
        if (typeof(client_id) !== 'string') {
            throw new TypeError('Parameter client_id missing or not of type String');
        }
        if (typeof(client_secret) !== 'string') {
            throw new TypeError('Parameter client_secret missing or not of type String');
        }
        if (typeof(callback) !== 'function') {
            throw new TypeError('Parameter callback missing or not of type Function');
        }

        var basicString = client_id + ':' + client_secret;
        var basicEncoded = new Buffer(basicString).toString('base64');

        // attempt to obtain a new token
<<<<<<< HEAD
        obtainToken(basicEncoded, null, function (err, res) {
=======
        obtainToken(null, basicEncoded, function (err, res) {
>>>>>>> dc29f929
            if (!err && res.statusCode == 200) {
                // if successful, callback with token
                callback(res.body.access_token, undefined);
                return
            }
            // in case of errors, callback with err
            callback(undefined, new Error(err));
            return;
        });
    }
};<|MERGE_RESOLUTION|>--- conflicted
+++ resolved
@@ -2,20 +2,17 @@
 
 var jsonwebtoken = require('jsonwebtoken');
 var request = require('superagent');
-<<<<<<< HEAD
 var open = require('open');
-=======
->>>>>>> dc29f929
 
 var config = require('./config').obtain();
 var dwjson = require('./dwjson').init();
 var console = require('./log');
 var progress = require('./progress');
 
-<<<<<<< HEAD
-const AM_BASE = 'am.exp.dx.unified.demandware.net';
-const ACCOUNT_MANAGER_TOKEN_URL = AM_BASE + '/dw/oauth2/access_token';
-const ACCOUNT_MANAGER_AUTH_URL = AM_BASE + '/dwsso/oauth2/authorize?client_id=%s&redirect_uri=%s&response_type=%s';
+const ACCOUNT_MANAGER_HOST = 'am.exp.dx.unified.demandware.net';
+const ACCOUNT_MANAGER_TOKEN_PATH = '/dw/oauth2/access_token';
+const ACCOUNT_MANAGER_AUTH_URL = ACCOUNT_MANAGER_HOST +
+    '/dwsso/oauth2/authorize?client_id=%s&redirect_uri=%s&response_type=%s';
 const OAUTH_REDIRECT_PORT = 8080; // changing the port requires to update the client_id settings in AM
 const OAUTH_REDIRECT_URL = 'http://localhost:' + OAUTH_REDIRECT_PORT; // changing the uri requires to update the client_id settings in AM
 
@@ -24,44 +21,36 @@
  * of the AM. If grantType is not provided or null grant_type=client_credentials is being used as default
  * grant payload.
  *
+ * @param {String} accountManagerHostOverride Alternative host of the Account Manager to use, fallback to default
  * @param {String} basicEncoded
  * @param {String} grantPayload the grant payload to sent, by default grant_type=client_credentials is sent
  * @param {Function} callback callback function to execute with the result of the request
  */
-function obtainToken(basicEncoded, grantPayload, callback) {
-    // the default grant type
-    var payload = 'grant_type=client_credentials';
-    if ( grantPayload ) {
-        payload = grantPayload;
-    }
-    if ( process.env.DEBUG ) {
-        console.log('Doing auth request, payload: %s', payload);
-    }
-    // just do the request with the basicEncoded and the payload and call the callback
-    request
-        .post('https://' + ACCOUNT_MANAGER_TOKEN_URL)
-=======
-const ACCOUNT_MANAGER_HOST = 'account.demandware.com';
-const ACCOUNT_MANAGER_PATH = '/dw/oauth2/access_token';
-
-function obtainToken(accountManagerHostOverride, basicEncoded, callback) {
+function obtainToken(accountManagerHostOverride, basicEncoded, grantPayload, callback) {
     // the default AM host
     var accountManagerHost = ACCOUNT_MANAGER_HOST;
     // override the account manager host, if needed
     if (accountManagerHostOverride) {
         accountManagerHost = accountManagerHostOverride;
     }
-    // just do the request with the basicEncoded and call the callback
+
+    // the default grant type
+    var payload = 'grant_type=client_credentials';
+    if ( grantPayload ) {
+        payload = grantPayload;
+    }
+    if ( process.env.DEBUG ) {
+        console.log('Doing auth request, payload: %s', payload);
+    }
+    // just do the request with the basicEncoded and the payload and call the callback
     request
-        .post('https://' + accountManagerHost + ACCOUNT_MANAGER_PATH)
->>>>>>> dc29f929
+        .post('https://' + accountManagerHost + ACCOUNT_MANAGER_TOKEN_PATH)
         .set('Authorization', 'Basic ' + basicEncoded)
         .set('Content-Type', 'application/x-www-form-urlencoded')
         .send(payload)
         .end(callback);
 }
 
-<<<<<<< HEAD
 /**
  * Handles the authentication of a client along with an optional user against the account manager to
  * obtain an access token. The Oauth2 resource owner password credentials grant is being used by default.
@@ -75,8 +64,9 @@
  * @param {String} user The user to use with the authentication flow
  * @param {String} user_password The user password to use with the authentication flow
  * @param {String} auto_renew A flag controlling, wether the access token should be renewed automatically, false by default
- */
-function auth(client, client_secret, user, user_password, auto_renew) {
+ * @param {String} accountManager The optional host name of the Account Manager to use as authorization server
+ */
+function auth(client, client_secret, user, user_password, auto_renew, accountManager) {
     // determine oauth flow to use, by default it is resource owner password credentials
     var flow = { grant : 'password', response_type : 'code' };
 
@@ -91,9 +81,6 @@
         console.log('Authorize via Oauth %s grant', flow['grant']);
     }
 
-    // encode client credentials as basic authorization
-=======
-function auth(client, client_secret, auto_renew, accountManager) {
     // if client and secret are not passed, attempt to lookup client, secret and AM host from dw.json
     if ( !client && !client_secret && dwjson['client-id'] && dwjson['client-secret'] ) {
         console.log('Using client credentials from dw.json at %s', process.cwd());
@@ -120,7 +107,7 @@
         }
     }
 
->>>>>>> dc29f929
+    // encode client credentials as basic authorization
     var basicString = client + ':' + client_secret;
     var basicEncoded = new Buffer(basicString).toString('base64');
 
@@ -136,11 +123,7 @@
     progress.start();
 
     // attempt to obtain a new token
-<<<<<<< HEAD
-    obtainToken(basicEncoded, grantPayload, function (err, res) {
-=======
-    obtainToken(accountManager, basicEncoded, function (err, res) {
->>>>>>> dc29f929
+    obtainToken(accountManager, basicEncoded, grantPayload, function (err, res) {
         progress.stop();
 
         if (!err && res.statusCode == 200) {
@@ -181,11 +164,7 @@
     var basicEncoded = getAutoRenewBase64();
 
     // attempt to obtain a new token using the previously stored encoded basic
-<<<<<<< HEAD
-    obtainToken(basicEncoded, null, function (err, res) {
-=======
-    obtainToken(null, basicEncoded, function (err, res) {
->>>>>>> dc29f929
+    obtainToken(null, basicEncoded, null, function (err, res) {
         progress.stop();
 
         if (!err && res.statusCode == 200) {
@@ -490,11 +469,7 @@
         var basicEncoded = new Buffer(basicString).toString('base64');
 
         // attempt to obtain a new token
-<<<<<<< HEAD
-        obtainToken(basicEncoded, null, function (err, res) {
-=======
-        obtainToken(null, basicEncoded, function (err, res) {
->>>>>>> dc29f929
+        obtainToken(null, basicEncoded, null, function (err, res) {
             if (!err && res.statusCode == 200) {
                 // if successful, callback with token
                 callback(res.body.access_token, undefined);
