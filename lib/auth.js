--- conflicted
+++ resolved
@@ -40,13 +40,8 @@
 
 function renew(callback) {
     // check if allowed, we allow only if flag was provided with initial authentication
-<<<<<<< HEAD
-    if(!getAutoRenewToken()) {
+    if (!getAutoRenewToken()) {
         console.error('Error: Token renewal not possible. Ensure initial client authentication is done with --renew flag.');
-=======
-    if (!getAutoRenewToken()) {
-        console.error('Token renewal not possible. Ensure initial client authentication is done with --renew flag.');
->>>>>>> 62101543
         return;
     }
 
