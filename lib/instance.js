var request = require('request');

var auth = require('./auth');
var config = require('./config').obtain();
var dwjson = require('./dwjson').init();
var job = require('./job');
var console = require('./log');
var ocapi = require('./ocapi');
var webdav = require('./webdav');

const ENDPOINT_META = '/s/-/dw/meta/v1/rest';

// enable request debugging
if ( process.env.DEBUG ) {
    require('request-debug')(request);
}

/**
 * Retrieves the unfiltered, configured list of instances as is.
 *
 * @return {Object} the instances configuration value
 */
function getConfiguredInstances() {
    var instances = config.get('instances');
    if ( !Array.isArray(instances) ) {
        instances = [];
    } else {
        var patched = false;
        // if array, patch and rename key 'instance' to 'host'
        instances.forEach(function(value, i, array) {
            if (value.hasOwnProperty('instance')) {
                array[i]['host'] = array[i]['instance'];
                delete array[i]['instance'];
                patched = true;
            }
        });
        // if patched, persist
        if (patched) {
            config.set('instances', instances);
        }
    }
    return instances;
}

/**
 * Adds the passed host to the list of instances used with the CLI. If parameter
 * alias was passed, the CLI is able to lookup the instance using this alias for any instance
 * specific command.
 *
 * @param {String} host the host name of the instance to add
 * @param {String} alias the alias for the instance to add
 * @param {Boolean} asDefault set instance as new default, false by default
 */
function add(host, alias, asDefault) {
    // build the request options
    var options = ocapi.getOptions(host, ENDPOINT_META, null);

    // just do the request and pass the callback
    request.get(options, function (err, res) {
        if (res && res.statusCode != 404) {
            // persist the instance
            addInstance(host, alias);
            // set it as new default
            if (asDefault) {
                setInstance(host, function(){});
            }
            console.info('Instance configuration updated');
        } else {
            console.error('Adding instance %s failed: %s', host, err);
        }
    });
}

/**
 * TODO Hardening this as it is returning an unexisting instance if nothing found
 *
 * @param {String} aliasOrHost alias or host name of the instance to return
 * @return {String} the instance being determined
 */
function getInstance(aliasOrHost) {
    // in case aliasOrHost wasn't passed
    if (!aliasOrHost) {
        // check for default instance and return this
        if ( config.get('default_instance') ) {
            return config.get('default_instance');
        }

        // or check for an instance in a dw.json file
        if ( dwjson['hostname'] ) {
            return dwjson['hostname'];
        }

        return null;
    }
    // attempt to lookup instance
    var instance = lookupInstance(aliasOrHost);
    if (instance) {
        return instance;
    }

    // otherwise just return the aliasOrHost assuming it is an unconfigured host
    return aliasOrHost;
}

/**
 * Utility function to lookup an instance host name by its alias or host. Will search within
 * the list of configured instances.
 *
 * @param {String} aliasOrHost the alias or host of the instance to look up
 * @return {String} the instance host name being determined, or null if host is not configured
 */
function lookupInstance(aliasOrHost) {
    var all = getAllInstances();
    for (var i=0; i<all.length; i++) {
        if (all[i].alias === aliasOrHost || all[i].host === aliasOrHost) {
            return all[i].host;
        }
    }
    return null;
}

/**
 * Utility function to get instance details for the instance with the passed host name.
 * Will search within the list of configured instances.
 *
 * @param {String} host the host name of the instance to get details for
 * @return {Object} the instance details
 */
function getInstanceDetails(host) {
    var all = getAllInstances();
    for (var i=0; i<all.length; i++) {
        if (all[i].host == host) {
            return all[i];
        }
    }
    return null;
}

/**
 * Sets the passed host as the default instance used with the CLI. If host is null
 * the default instance will be reset.
 *
 * @param {String} host the host of the instance to set as default
 * @param {Function} callback optional callback function
 */
function setInstance(host, callback) {
    config.set('default_instance', host);
    if ( callback ) {
        callback();
    } else {
        console.info('Instance %s set as default.', host);
    }
}

/**
 * Adds the passed host name to the list of instances used with the CLI. If parameter
 * alias was passed, the CLI is able to lookup the instance using this alias for any instance
 * specific command.
 *
 * @param {String} host the host name of the instance to add to the list
 * @param {String} alias the alias to use for this instance
 */
function addInstance(host, alias) {
    // get the persisted list of instances
    var instances = getConfiguredInstances();
    if ( !Array.isArray(instances) ) {
        instances = [];
    }
    // search for a duplicate (by host only)
    var instanceDuplicates = instances.filter(function(i) {
        return ( i.host === host );
    });
    // do not allow duplicate instances
    if ( instanceDuplicates.length > 0 ) {
        console.warn('Instance %s already defined. Skipping.', host);
        return;
    }

    if (alias) {
        // search for a duplicate (by alias only)
        var aliasDuplicates = instances.filter(function(i) {
            return ( i.alias === alias );
        });
        // do not allow duplicate alias
        if ( aliasDuplicates.length > 0 ) {
            // null alias
            instances.forEach(function(i) {
                if ( i['alias'] === alias ) {
                    i['alias'] = null;
                }
            });

            console.info('Alias "%s" already in use. Alias reset and set for new instance %s.', alias, host);
        }
    }

    // add the brand new instance
    instances.push({ alias : ( alias ? alias : null ), host : host });
    // persist
    config.set('instances', instances);
}

/**
 * Returns all instances currently configured with the CLI.
 *
 * @return {Object[]} an array containing all instances
 */
function getAllInstances() {
    // get the persisted list of instances
    var instances = getConfiguredInstances();
    if ( !Array.isArray(instances) ) {
        return [];
    }
    // extend with default property
    instances.forEach(function(i) {
        i['default'] = ( getInstance() === i['host'] ? true : false );
    });
    return instances;
}

/**
 * List details of all instances currently configured and renders them to the console.
 *
 * @param {Boolean} verbose return more, detailed information
 * @param {Boolean} asJson format output as json
 */
function list(verbose, asJson) {
    var data = { auth : { client_id : auth.getClient(), user : auth.getUser() }, default_instance : getInstance() };

    // client/user details
    var out = [['Client ID', ( auth.getClient() ? auth.getClient() : '(not set)' )]];
    out.push(['User', ( auth.getUser() ? auth.getUser() : '(not set)' )]);

    if (verbose) {
        data['auth']['access_token'] = auth.getToken();
        data['auth']['auto_renew_token'] = auth.getAutoRenewToken();

        out.push(['Oauth Token', ( auth.getToken() ? '(set)' : '(not set)' )]);
        out.push(['Auto Renew Token', ( auth.getAutoRenewToken() ? 'Yes' : 'No' )]);
    }
    out.push(['Default Instance', ( getInstance() ? getInstance() : '(not set)' )]);

    // append if to be formatted as json
    if (!asJson) {
        console.table(out);
    }

    // instance details
    var out = [['Alias','Host','Default']];
    var list = getAllInstances();

    // append and render all as json
    if (asJson) {
        data['instances'] = list;
        console.log(JSON.stringify(data));
        return;
    }

    if (list.length == 0) {
        out.push(['(not set)','(not set)','(not set)']);
    }
    for (var i of list) {
        out.push([i.alias,i.host,( i.default ? 'Yes' : '' )]);
    }

    console.table(out);
}

function clearAll() {
    config.delete('instances');
    config.delete('default_instance');
    console.info('Instance configuration cleared.');
}

function runImport(instance, file_name, asJson) {
    job.run(instance, 'sfcc-site-archive-import', {
        file_name : file_name
    }, asJson);
}

function runImportSync(instance, file_name, asJson) {
    job.runSync(instance, 'sfcc-site-archive-import', {
        file_name : file_name
    }, asJson);
}

function saveState(instance) {
    job.run(instance, 'sfcc-save-instance-state', null);
}

function saveStateSync(instance) {
    job.runSync(instance, 'sfcc-save-instance-state', null);
}

function resetState(instance) {
    job.run(instance, 'sfcc-reset-instance-state', null);
}

function resetStateSync(instance) {
    job.runSync(instance, 'sfcc-reset-instance-state', null);
}

module.exports.add = add;
module.exports.addInstance = addInstance;
module.exports.lookupInstance = lookupInstance;
module.exports.getInstance = getInstance;
module.exports.getInstanceDetails = getInstanceDetails;
module.exports.list = list;
module.exports.clearAll = clearAll;
module.exports.saveState = saveState;
module.exports.saveStateSync = saveStateSync;
module.exports.resetState = resetState;
module.exports.resetStateSync = resetStateSync;
module.exports.import = runImport;
module.exports.importSync = runImportSync;
module.exports.config = {
    /**
     * Removes an instance from the list of configured instances by its host name. If the instance
     * to remove is the default instance, the default instance will be reset.
     *
     * @param {String} host the host name to identify the instance to remove from the configuration
     */
    removeInstance : function (host) {
        // get the persisted list of instances
        var instances = getConfiguredInstances();
        if ( !Array.isArray(instances) ) {
            return;
        }
        // check if instance is the default instance
        var details = getInstanceDetails(host);
        if (details && details.default) {
            // and reset default instance if needed
            setInstance(null, function(){});
        }
        // search for any instance, an exclude the one to remove
        var remainingInstances = instances.filter(function(i) {
            return ( i.host !== host );
        });
        // persist
        config.set('instances', remainingInstances);
    },

    /**
     * Sets the instance identified by aliasOrHost as new default instance.
     *
     * @param {String} aliasOrHost alias or host name of the instance to set as default
     * @param {Function} callback optional callback function, gets the error passed as only parameter
     */
    setDefault : function(aliasOrHost, callback) {
        // try to lookup host
        var host = lookupInstance(aliasOrHost);
        // if host was found
        if (host) {
            setInstance(host);
            return;
        }
        // host not found
        if (callback) {
            callback(new Error('Cannot set unknown "' + aliasOrHost + '" as default instance.'));
            return;
        }
        console.error('Cannot set unknown "%s" as default instance.', aliasOrHost);
        process.exitCode = 1;
    }
};
module.exports.api = {
    /**
     * Uploads an instance import file onto a Commerce Cloud instance.
     *
     * @param {String} instance The instance to upload the import file to
     * @param {String} file The file to upload
     * @param {String} token The Oauth token to use for authentication
     * @param {Object} options The options parameter can contains two properties: pfx: the path to the client certificate to use for two factor authentication. passphrase: the optional passphrase to use with the client certificate
     * @param {Function} callback Callback function executed as a result. The error will be passed as parameter to the callback function.
     */
    upload : function (instance, file, token, options, callback) {
        webdav.api.upload(instance, webdav.WEBDAV_INSTANCE_IMPEX, file, token, options, callback);
    },

    /**
     * Perform an instance import (aka site import) on a Commerce Cloud instance. You may use
     * the API function job.status to get the execution status of the import.
     *
     * @param {String} instance Instance to start the import on
     * @param {String} file_name The import file to run the import with
     * @param {String} token The Oauth token to use for authentication
     * @param {Function} success Callback function executed as a result. The job execution details and the error will be passed as parameters to the callback function.
     */
    import : function (instance, file_name, token, callback) {
        job.api.run(instance, 'sfcc-site-archive-import', { file_name: file_name }, token, function (err, res) {
            ocapi.ensureValidToken(err, res, function(err, res) {
                if (!err && ( res.statusCode == 200 || res.statusCode == 202 ) && !res.fault) {
                    // if successful, callback with execution details
                    callback(res.body, undefined);
                    return;
                }

                // Handle Errors
                if (res.text) {
                    callback(JSON.parse(res.text), err);
                } else {
                    callback(undefined, err);
                }

                return;
            });
        });
    }
<<<<<<< HEAD
=======
};
module.exports.cli = {
    /**
     * Sets the instance identified by aliasOrHost as new default instance.
     *
     * @param {String} aliasOrHost alias or host name of the instance to set as default
     * @param {Function} callback callback function, gets the error passed as only parameter
     */
    setDefault : function(aliasOrHost) {
        // try to lookup host
        var host = lookupInstance(aliasOrHost);
        // if host was found
        if (host) {
            setInstance(host);
            return;
        }
        // host not found
        console.error('Cannot set unknown "%s" as default instance.', aliasOrHost);
    }
>>>>>>> d774e6b7
};<|MERGE_RESOLUTION|>--- conflicted
+++ resolved
@@ -360,7 +360,6 @@
             return;
         }
         console.error('Cannot set unknown "%s" as default instance.', aliasOrHost);
-        process.exitCode = 1;
     }
 };
 module.exports.api = {
@@ -406,26 +405,4 @@
             });
         });
     }
-<<<<<<< HEAD
-=======
-};
-module.exports.cli = {
-    /**
-     * Sets the instance identified by aliasOrHost as new default instance.
-     *
-     * @param {String} aliasOrHost alias or host name of the instance to set as default
-     * @param {Function} callback callback function, gets the error passed as only parameter
-     */
-    setDefault : function(aliasOrHost) {
-        // try to lookup host
-        var host = lookupInstance(aliasOrHost);
-        // if host was found
-        if (host) {
-            setInstance(host);
-            return;
-        }
-        // host not found
-        console.error('Cannot set unknown "%s" as default instance.', aliasOrHost);
-    }
->>>>>>> d774e6b7
 };