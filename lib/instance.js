--- conflicted
+++ resolved
@@ -228,13 +228,8 @@
  * @param {Boolean} asJson format output as json
  * @param {String} sortBy the field to sort code versions by
  */
-<<<<<<< HEAD
-function list(verbose, asJson) {
+function list(verbose, asJson, sortBy) {
     var data = { auth : { client_id : auth.getClient(), user : auth.getUser() }, default_instance : getInstance() };
-=======
-function list(verbose, asJson, sortBy) {
-    var data = { auth : { client_id : auth.getClient() }, default_instance : getInstance() };
->>>>>>> a1d53294
 
     // client/user details
     var out = [['Client ID', ( auth.getClient() ? auth.getClient() : '(not set)' )]];
