var request = require('request');

var auth = require('./auth');
var config = require('./config').obtain();
var dwjson = require('./dwjson').init();
var job = require('./job');
var console = require('./log');
var ocapi = require('./ocapi');
var webdav = require('./webdav');

const ENDPOINT_META = '/s/-/dw/meta/v1/rest';

// enable request debugging
if ( process.env.DEBUG ) {
    require('request-debug')(request);
}

/**
 * Retrieves the unfiltered, configured list of instances as is.
 *
 * @return {Object} the instances configuration value
 */
function getConfiguredInstances() {
    var instances = config.get('instances');
    if ( !Array.isArray(instances) ) {
        instances = [];
    } else {
        var patched = false;
        // if array, patch and rename key 'instance' to 'host'
        instances.forEach(function(value, i, array) {
            if (value.hasOwnProperty('instance')) {
                array[i]['host'] = array[i]['instance'];
                delete array[i]['instance'];
                patched = true;
            }
        });
        // if patched, persist
        if (patched) {
            config.set('instances', instances);
        }
    }
    return instances;
}

/**
 * Adds the passed host to the list of instances used with the CLI. If parameter
 * alias was passed, the CLI is able to lookup the instance using this alias for any instance
 * specific command.
 *
 * @param {String} host the host name of the instance to add
 * @param {String} alias the alias for the instance to add
 * @param {Boolean} asDefault set instance as new default, false by default
 */
function add(host, alias, asDefault) {
    // build the request options
    var options = ocapi.getOptions(host, ENDPOINT_META, null);

    // just do the request and pass the callback
    request.get(options, function (err, res) {
        if (res && res.statusCode != 404) {
            // persist the instance
            addInstance(host, alias);
            // set it as new default
            if (asDefault) {
                setInstance(host);
            }
            console.info('Instance configuration updated');
        } else {
            console.error('Adding instance %s failed: %s', host, err);
            process.exitCode = 1;
        }
    });
}

<<<<<<< HEAD
// TODO with callback and extract into cli and worker function for higher level operations using this
function setDefault(alias) {
    var instance = lookupInstance(alias);
    if (instance) {
        setInstance(instance);
    } else {
        console.error('Setting default instance failed. Instance with alias "%s" unknown.', alias);
        process.exitCode = 1;
    }
}

=======
>>>>>>> 47812e8e
/**
 * TODO Hardening this as it is returning an unexisting instance if nothing found
 *
 * @param {String} aliasOrHost alias or host name of the instance to return
 * @return {String} the instance being determined
 */
function getInstance(aliasOrHost) {
    // in case aliasOrHost wasn't passed
    if (!aliasOrHost) {
        // check for default instance and return this
        if ( config.get('default_instance') ) {
            return config.get('default_instance');
        }

        // or check for an instance in a dw.json file
        if ( dwjson['hostname'] ) {
            return dwjson['hostname'];
        }

        return null;
    }
    // attempt to lookup instance
    var instance = lookupInstance(aliasOrHost);
    if (instance) {
        return instance;
    }

    // otherwise just return the aliasOrHost assuming it is an unconfigured host
    return aliasOrHost;
}

/**
 * Utility function to lookup an instance host name by its alias or host. Will search within
 * the list of configured instances.
 *
 * @param {String} aliasOrHost the alias or host of the instance to look up
 * @return {String} the instance host name being determined, or null if host is not configured
 */
function lookupInstance(aliasOrHost) {
    var all = getAllInstances();
    for (var i=0; i<all.length; i++) {
<<<<<<< HEAD
        if (all[i].alias == alias) {
            return all[i].host;
=======
        if (all[i].alias === aliasOrHost || all[i].instance === aliasOrHost) {
            return all[i].instance;
>>>>>>> 47812e8e
        }
    }
    return null;
}

/**
<<<<<<< HEAD
 * Utility function to get instance details for the instance with the passed host name.
 * Will search within the list of configured instances.
 *
 * @param {String} host the host name of the instance to get details for
 * @return {Object} the instance details
 */
function getInstanceDetails(host) {
    var all = getAllInstances();
    for (var i=0; i<all.length; i++) {
        if (all[i].host == host) {
            return all[i];
        }
    }
    return null;
}

/**
 * Sets the passed instance as the default instance used with the CLI. If instance is null
 * the default instance will be reset.
 *
 * @param {String} instance the instance to set as default
 * @param {Function} callback optional callback function
 */
function setInstance(instance, callback) {
    config.set('default_instance', instance);
    if ( callback ) {
        callback();
    } else {
        console.info('Instance %s set as default.', instance);
    }
=======
 * Sets the passed host as the default instance used with the CLI.
 *
 * @param {String} host the host of the instance to set as default
 */
function setInstance(host) {
    config.set('default_instance', host);
    console.info('Instance %s set as default.', host);
>>>>>>> 47812e8e
}

/**
 * Adds the passed host name to the list of instances used with the CLI. If parameter
 * alias was passed, the CLI is able to lookup the instance using this alias for any instance
 * specific command.
 *
 * @param {String} host the host name of the instance to add to the list
 * @param {String} alias the alias to use for this instance
 */
function addInstance(host, alias) {
    // get the persisted list of instances
    var instances = getConfiguredInstances();
    if ( !Array.isArray(instances) ) {
        instances = [];
    }
    // search for a duplicate (by host only)
    var instanceDuplicates = instances.filter(function(i) {
        return ( i.host === host );
    });
    // do not allow duplicate instances
    if ( instanceDuplicates.length > 0 ) {
        console.warn('Instance %s already defined. Skipping.', host);
        return;
    }

    if (alias) {
        // search for a duplicate (by alias only)
        var aliasDuplicates = instances.filter(function(i) {
            return ( i.alias === alias );
        });
        // do not allow duplicate alias
        if ( aliasDuplicates.length > 0 ) {
            // null alias
            instances.forEach(function(i) {
                if ( i['alias'] === alias ) {
                    i['alias'] = null;
                }
            });

            console.info('Alias "%s" already in use. Alias reset and set for new instance %s.', alias, host);
        }
    }

    // add the brand new instance
    instances.push({ alias : ( alias ? alias : null ), host : host });
    // persist
    config.set('instances', instances);
}

/**
 * Returns all instances currently configured with the CLI.
 *
 * @return {Object[]} an array containing all instances
 */
function getAllInstances() {
    // get the persisted list of instances
    var instances = getConfiguredInstances();
    if ( !Array.isArray(instances) ) {
        return [];
    }
    // extend with default property
    instances.forEach(function(i) {
        i['default'] = ( getInstance() === i['host'] ? true : false );
    });
    return instances;
}

/**
 * List details of all instances currently configured and renders them to the console.
 *
 * @param {Boolean} verbose return more, detailed information
 * @param {Boolean} asJson format output as json
 */
function list(verbose, asJson) {
    var data = { auth : { client_id : auth.getClient(), user : auth.getUser() }, default_instance : getInstance() };

    // client/user details
    var out = [['Client ID', ( auth.getClient() ? auth.getClient() : '(not set)' )]];
    out.push(['User', ( auth.getUser() ? auth.getUser() : '(not set)' )]);

    if (verbose) {
        data['auth']['access_token'] = auth.getToken();
        data['auth']['auto_renew_token'] = auth.getAutoRenewToken();

        out.push(['Oauth Token', ( auth.getToken() ? '(set)' : '(not set)' )]);
        out.push(['Auto Renew Token', ( auth.getAutoRenewToken() ? 'Yes' : 'No' )]);
    }
    out.push(['Default Instance', ( getInstance() ? getInstance() : '(not set)' )]);

    // append if to be formatted as json
    if (!asJson) {
        console.table(out);
    }

    // instance details
    var out = [['Alias','Host','Default']];
    var list = getAllInstances();

    // append and render all as json
    if (asJson) {
        data['instances'] = list;
        console.log(JSON.stringify(data));
        return;
    }

    if (list.length == 0) {
        out.push(['(not set)','(not set)','(not set)']);
    }
    for (var i of list) {
        out.push([i.alias,i.host,( i.default ? 'Yes' : '' )]);
    }

    console.table(out);
}

function clearAll() {
    config.delete('instances');
    config.delete('default_instance');
    console.info('Instance configuration cleared.');
}

function runImport(instance, file_name) {
    job.run(instance, 'sfcc-site-archive-import', {
        file_name : file_name
    });
}

function runImportSync(instance, file_name) {
    job.runSync(instance, 'sfcc-site-archive-import', {
        file_name : file_name
    });
}

function saveState(instance) {
    job.run(instance, 'sfcc-save-instance-state', null);
}

function saveStateSync(instance) {
    job.runSync(instance, 'sfcc-save-instance-state', null);
}

function resetState(instance) {
    job.run(instance, 'sfcc-reset-instance-state', null);
}

function resetStateSync(instance) {
    job.runSync(instance, 'sfcc-reset-instance-state', null);
}

module.exports.add = add;
<<<<<<< HEAD
module.exports.addInstance = addInstance;
module.exports.lookupInstance = lookupInstance;
module.exports.setDefault = setDefault;
=======
>>>>>>> 47812e8e
module.exports.getInstance = getInstance;
module.exports.getInstanceDetails = getInstanceDetails;
module.exports.list = list;
module.exports.clearAll = clearAll;
module.exports.saveState = saveState;
module.exports.saveStateSync = saveStateSync;
module.exports.resetState = resetState;
module.exports.resetStateSync = resetStateSync;
module.exports.import = runImport;
module.exports.importSync = runImportSync;
module.exports.config = {
    /**
     * Removes an instance from the list of configured instances by its host name. If the instance
     * to remove is the default instance, the default instance will be reset.
     *
     * @param {String} host the host name to identify the instance to remove from the configuration
     */
    removeInstance : function (host) {
        // get the persisted list of instances
        var instances = getConfiguredInstances();
        if ( !Array.isArray(instances) ) {
            return;
        }
        // check if instance is the default instance
        var details = getInstanceDetails(host);
        if (details && details.default) {
            // and reset default instance if needed
            setInstance(null, function(){});
        }
        // search for any instance, an exclude the one to remove
        var remainingInstances = instances.filter(function(i) {
            return ( i.host !== host );
        });
        // persist
        config.set('instances', remainingInstances);
    }
};
module.exports.api = {
    /**
     * Uploads an instance import file onto a Commerce Cloud instance.
     *
     * @param {String} instance The instance to upload the import file to
     * @param {String} file The file to upload
     * @param {String} token The Oauth token to use for authentication
     * @param {Function} callback Callback function executed as a result. The error will be passed as parameter to the callback function.
     */
    upload : function (instance, file, token, callback) {
        webdav.api.upload(instance, webdav.WEBDAV_INSTANCE_IMPEX, file, token, callback);
    },

    /**
     * Perform an instance import (aka site import) on a Commerce Cloud instance. You may use
     * the API function job.status to get the execution status of the import.
     *
     * @param {String} instance Instance to start the import on
     * @param {String} file_name The import file to run the import with
     * @param {String} token The Oauth token to use for authentication
     * @param {Function} success Callback function executed as a result. The job execution details and the error will be passed as parameters to the callback function.
     */
    import : function (instance, file_name, token, callback) {
        job.api.run(instance, 'sfcc-site-archive-import', { file_name: file_name }, token, function (err, res) {
            ocapi.ensureValidToken(err, res, function(err, res) {
                if (!err && ( res.statusCode == 200 || res.statusCode == 202 ) && !res.fault) {
                    // if successful, callback with execution details
                    callback(res.body, undefined);
                    return;
                }

                // Handle Errors
                if (res.text) {
                    callback(JSON.parse(res.text), err);
                } else {
                    callback(undefined, err);
                }

                return;
            });
        });
    }
};
module.exports.cli = {
    /**
     * Sets the instance identified by aliasOrHost as new default instance.
     *
     * @param {String} aliasOrHost alias or host name of the instance to set as default
     * @param {Function} callback callback function, gets the error passed as only parameter
     */
    setDefault : function(aliasOrHost) {
        // try to lookup host
        var host = lookupInstance(aliasOrHost);
        // if host was found
        if (host) {
            setInstance(host);
            return;
        }
        // host not found
        console.error('Cannot set unknown "%s" as default instance.', aliasOrHost);
        process.exitCode = 1;
    }
};<|MERGE_RESOLUTION|>--- conflicted
+++ resolved
@@ -62,7 +62,7 @@
             addInstance(host, alias);
             // set it as new default
             if (asDefault) {
-                setInstance(host);
+                setInstance(host, function(){});
             }
             console.info('Instance configuration updated');
         } else {
@@ -72,20 +72,6 @@
     });
 }
 
-<<<<<<< HEAD
-// TODO with callback and extract into cli and worker function for higher level operations using this
-function setDefault(alias) {
-    var instance = lookupInstance(alias);
-    if (instance) {
-        setInstance(instance);
-    } else {
-        console.error('Setting default instance failed. Instance with alias "%s" unknown.', alias);
-        process.exitCode = 1;
-    }
-}
-
-=======
->>>>>>> 47812e8e
 /**
  * TODO Hardening this as it is returning an unexisting instance if nothing found
  *
@@ -127,20 +113,14 @@
 function lookupInstance(aliasOrHost) {
     var all = getAllInstances();
     for (var i=0; i<all.length; i++) {
-<<<<<<< HEAD
-        if (all[i].alias == alias) {
+        if (all[i].alias === aliasOrHost || all[i].host === aliasOrHost) {
             return all[i].host;
-=======
-        if (all[i].alias === aliasOrHost || all[i].instance === aliasOrHost) {
-            return all[i].instance;
->>>>>>> 47812e8e
         }
     }
     return null;
 }
 
 /**
-<<<<<<< HEAD
  * Utility function to get instance details for the instance with the passed host name.
  * Will search within the list of configured instances.
  *
@@ -158,28 +138,19 @@
 }
 
 /**
- * Sets the passed instance as the default instance used with the CLI. If instance is null
+ * Sets the passed host as the default instance used with the CLI. If host is null
  * the default instance will be reset.
  *
- * @param {String} instance the instance to set as default
+ * @param {String} host the host of the instance to set as default
  * @param {Function} callback optional callback function
  */
-function setInstance(instance, callback) {
-    config.set('default_instance', instance);
+function setInstance(host, callback) {
+    config.set('default_instance', host);
     if ( callback ) {
         callback();
     } else {
-        console.info('Instance %s set as default.', instance);
-    }
-=======
- * Sets the passed host as the default instance used with the CLI.
- *
- * @param {String} host the host of the instance to set as default
- */
-function setInstance(host) {
-    config.set('default_instance', host);
-    console.info('Instance %s set as default.', host);
->>>>>>> 47812e8e
+        console.info('Instance %s set as default.', host);
+    }
 }
 
 /**
@@ -331,12 +302,8 @@
 }
 
 module.exports.add = add;
-<<<<<<< HEAD
 module.exports.addInstance = addInstance;
 module.exports.lookupInstance = lookupInstance;
-module.exports.setDefault = setDefault;
-=======
->>>>>>> 47812e8e
 module.exports.getInstance = getInstance;
 module.exports.getInstanceDetails = getInstanceDetails;
 module.exports.list = list;
@@ -372,6 +339,29 @@
         });
         // persist
         config.set('instances', remainingInstances);
+    },
+
+    /**
+     * Sets the instance identified by aliasOrHost as new default instance.
+     *
+     * @param {String} aliasOrHost alias or host name of the instance to set as default
+     * @param {Function} callback optional callback function, gets the error passed as only parameter
+     */
+    setDefault : function(aliasOrHost, callback) {
+        // try to lookup host
+        var host = lookupInstance(aliasOrHost);
+        // if host was found
+        if (host) {
+            setInstance(host);
+            return;
+        }
+        // host not found
+        if (callback) {
+            callback(new Error('Cannot set unknown "' + aliasOrHost + '" as default instance.'));
+            return;
+        }
+        console.error('Cannot set unknown "%s" as default instance.', aliasOrHost);
+        process.exitCode = 1;
     }
 };
 module.exports.api = {
@@ -416,24 +406,4 @@
             });
         });
     }
-};
-module.exports.cli = {
-    /**
-     * Sets the instance identified by aliasOrHost as new default instance.
-     *
-     * @param {String} aliasOrHost alias or host name of the instance to set as default
-     * @param {Function} callback callback function, gets the error passed as only parameter
-     */
-    setDefault : function(aliasOrHost) {
-        // try to lookup host
-        var host = lookupInstance(aliasOrHost);
-        // if host was found
-        if (host) {
-            setInstance(host);
-            return;
-        }
-        // host not found
-        console.error('Cannot set unknown "%s" as default instance.', aliasOrHost);
-        process.exitCode = 1;
-    }
 };