var request = require('request');

var auth = require('./auth');
var config = require('./config').obtain();
var dwjson = require('./dwjson').init();
var job = require('./job');
var console = require('./log');
var ocapi = require('./ocapi');
var webdav = require('./webdav');

const ENDPOINT_META = '/s/-/dw/meta/v1/rest';

// enable request debugging
if ( process.env.DEBUG ) {
    require('request-debug')(request);
}

/**
 * Retrieves the unfiltered, configured list of instances as is.
 *
 * @return {Object} the instances configuration value
 */
function getConfiguredInstances() {
    var instances = config.get('instances');
    if ( !Array.isArray(instances) ) {
        instances = [];
    } else {
        var patched = false;
        // if array, patch and rename key 'instance' to 'host'
        instances.forEach(function(value, i, array) {
            if (value.hasOwnProperty('instance')) {
                array[i]['host'] = array[i]['instance'];
                delete array[i]['instance'];
                patched = true;
            }
        });
        // if patched, persist
        if (patched) {
            config.set('instances', instances);
        }
    }
    return instances;
}

/**
 * Adds the passed host to the list of instances used with the CLI. If parameter
 * alias was passed, the CLI is able to lookup the instance using this alias for any instance
 * specific command.
 *
 * @param {String} host the host name of the instance to add
 * @param {String} alias the alias for the instance to add
 * @param {Boolean} asDefault set instance as new default, false by default
 */
function add(host, alias, asDefault) {
    // build the request options
    var options = ocapi.getOptions(host, ENDPOINT_META, null);

    // just do the request and pass the callback
    request.get(options, function (err, res) {
        if (res && res.statusCode != 404) {
            // persist the instance
            addInstance(host, alias);
            console.info('Instance configuration updated');
            // set it as new default
            if (asDefault) {
                setInstance(host, function(){});
            } else if ( getAllInstances().length === 1 && !config.get('default_instance') ) {
                // set as default, if its the first instance and no default set yet
                setInstance(host, function(){});
            }
        } else {
            console.error('Adding instance %s failed: %s', host, err);
        }
    });
}

/**
 * TODO Hardening this as it is returning an unexisting instance if nothing found
 *
 * @param {String} aliasOrHost alias or host name of the instance to return
 * @return {String} the instance being determined
 */
function getInstance(aliasOrHost) {
    // in case aliasOrHost wasn't passed
    if (!aliasOrHost) {
        // check for default instance and return this
        if ( config.get('default_instance') ) {
            return config.get('default_instance');
        }

        // or check for an instance in a dw.json file
        if ( dwjson['hostname'] ) {
            return dwjson['hostname'];
        }

        return null;
    }
    // attempt to lookup instance
    var instance = lookupInstance(aliasOrHost);
    if (instance) {
        return instance;
    }

    // otherwise just return the aliasOrHost assuming it is an unconfigured host
    return aliasOrHost;
}

/**
 * Utility function to lookup an instance host name by its alias or host. Will search within
 * the list of configured instances.
 *
 * @param {String} aliasOrHost the alias or host of the instance to look up
 * @return {String} the instance host name being determined, or null if host is not configured
 */
function lookupInstance(aliasOrHost) {
    var all = getAllInstances();
    for (var i=0; i<all.length; i++) {
        if (all[i].alias === aliasOrHost || all[i].host === aliasOrHost) {
            return all[i].host;
        }
    }
    return null;
}

/**
 * Utility function to get instance details for the instance with the passed host name.
 * Will search within the list of configured instances.
 *
 * @param {String} host the host name of the instance to get details for
 * @return {Object} the instance details
 */
function getInstanceDetails(host) {
    var all = getAllInstances();
    for (var i=0; i<all.length; i++) {
        if (all[i].host == host) {
            return all[i];
        }
    }
    return null;
}

/**
 * Sets the passed host as the default instance used with the CLI. If host is null
 * the default instance will be reset.
 *
 * @param {String} host the host of the instance to set as default
 * @param {Function} callback optional callback function
 */
function setInstance(host, callback) {
    config.set('default_instance', host);
    if ( callback ) {
        callback();
    } else {
        console.info('Instance %s set as default.', host);
    }
}

/**
 * Adds the passed host name to the list of instances used with the CLI. If parameter
 * alias was passed, the CLI is able to lookup the instance using this alias for any instance
 * specific command.
 *
 * @param {String} host the host name of the instance to add to the list
 * @param {String} alias the alias to use for this instance
 */
function addInstance(host, alias) {
    // get the persisted list of instances
    var instances = getConfiguredInstances();
    if ( !Array.isArray(instances) ) {
        instances = [];
    }
    // search for a duplicate (by host only)
    var instanceDuplicates = instances.filter(function(i) {
        return ( i.host === host );
    });
    // do not allow duplicate instances
    if ( instanceDuplicates.length > 0 ) {
        console.warn('Instance %s already defined. Skipping.', host);
        return;
    }

    if (alias) {
        // search for a duplicate (by alias only)
        var aliasDuplicates = instances.filter(function(i) {
            return ( i.alias === alias );
        });
        // do not allow duplicate alias
        if ( aliasDuplicates.length > 0 ) {
            // null alias
            instances.forEach(function(i) {
                if ( i['alias'] === alias ) {
                    i['alias'] = null;
                }
            });

            console.info('Alias "%s" already in use. Alias reset and set for new instance %s.', alias, host);
        }
    }

    // add the brand new instance
    instances.push({ alias : ( alias ? alias : null ), host : host });
    // persist
    config.set('instances', instances);
}

/**
 * Returns all instances currently configured with the CLI.
 *
 * @return {Object[]} an array containing all instances
 */
function getAllInstances() {
    // get the persisted list of instances
    var instances = getConfiguredInstances();
    if ( !Array.isArray(instances) ) {
        return [];
    }
    // extend with default property
    instances.forEach(function(i) {
        i['default'] = ( getInstance() === i['host'] ? true : false );
    });
    return instances;
}

/**
 * List details of all instances currently configured and renders them to the console.
 *
 * @param {Boolean} verbose return more, detailed information
 * @param {Boolean} asJson format output as json
 * @param {String} sortBy the field to sort code versions by
 */
function list(verbose, asJson, sortBy) {
    var data = { auth : { client_id : auth.getClient(), user : auth.getUser() }, default_instance : getInstance() };

    // client/user details
    var out = [['Client ID', ( auth.getClient() ? auth.getClient() : '(not set)' )]];
    out.push(['User', ( auth.getUser() ? auth.getUser() : '(not set)' )]);

    if (verbose) {
        data['auth']['access_token'] = auth.getToken();
        data['auth']['refresh_token'] = auth.getRefreshToken();
<<<<<<< HEAD
        data['auth']['auto_renew_token'] = auth.getAutoRenewToken();

        out.push(['Access Token', ( auth.getToken() ? '(set)' : '(not set)' )]);
        out.push(['Refresh Token', ( auth.getRefreshToken() ? '(set)' : '(not set)' )]);
        out.push(['Auto Renew Token', ( auth.getAutoRenewToken() ? 'Yes' : 'No' )]);
=======
        data['auth']['auto_renew_token'] = auth.isRenewable();

        out.push(['Access Token', ( auth.getToken() ? '(set)' : '(not set)' )]);
        out.push(['Refresh Token', ( auth.getRefreshToken() ? '(set)' : '(not set)' )]);
        out.push(['Auto Renew Token', ( data['auth']['auto_renew_token'] ? 'Yes' : 'No' )]);
>>>>>>> ee40f8ab
    }
    out.push(['Default Instance', ( getInstance() ? getInstance() : '(not set)' )]);

    // append if to be formatted as json
    if (!asJson) {
        console.table(out);
    }

    // instance details
    var out = [['Alias','Host','Default']];
    var list = getAllInstances();

    // apply sorting
    if (sortBy) {
        list = require('./json').sort(list, sortBy);
    }

    // append and render all as json
    if (asJson) {
        data['instances'] = list;
        console.json(data);
        return;
    }

    if (list.length == 0) {
        out.push(['(not set)','(not set)','(not set)']);
    }
    for (var i of list) {
        out.push([i.alias,i.host,( i.default ? 'Yes' : '' )]);
    }

    console.table(out);
}

function clearAll() {
    config.delete('instances');
    config.delete('default_instance');
    console.info('Instance configuration cleared.');
}

function runImport(instance, file_name, asJson) {
    job.run(instance, 'sfcc-site-archive-import', {
        file_name : file_name
    }, asJson);
}

function runImportSync(instance, file_name, asJson, failFast) {
    job.runSync(instance, 'sfcc-site-archive-import', {
        file_name : file_name
    }, asJson, failFast);
}

module.exports.add = add;
module.exports.addInstance = addInstance;
module.exports.lookupInstance = lookupInstance;
module.exports.getAllInstances = getAllInstances;
module.exports.getInstance = getInstance;
module.exports.getInstanceDetails = getInstanceDetails;
module.exports.list = list;
module.exports.clearAll = clearAll;
module.exports.import = runImport;
module.exports.importSync = runImportSync;
module.exports.config = {
    /**
     * Removes an instance from the list of configured instances by its host name. If the instance
     * to remove is the default instance, the default instance will be reset.
     *
     * @param {String} host the host name to identify the instance to remove from the configuration
     */
    removeInstance : function (host) {
        // get the persisted list of instances
        var instances = getConfiguredInstances();
        if ( !Array.isArray(instances) ) {
            return;
        }
        // check if instance is the default instance
        var details = getInstanceDetails(host);
        if (details && details.default) {
            // and reset default instance if needed
            setInstance(null, function(){});
        }
        // search for any instance, an exclude the one to remove
        var remainingInstances = instances.filter(function(i) {
            return ( i.host !== host );
        });
        // persist
        config.set('instances', remainingInstances);
    },

    /**
     * Returns the host of the configured default instance.
     *
     * @return {String} the host of the default instance or null
     */
    getDefault : function() {
        return config.get('default_instance');
    },

    /**
     * Sets the instance identified by aliasOrHost as new default instance.
     *
     * @param {String} aliasOrHost alias or host name of the instance to set as default
     * @param {Function} callback optional callback function, gets the error passed as only parameter
     */
    setDefault : function(aliasOrHost, callback) {
        // try to lookup host
        var host = lookupInstance(aliasOrHost);
        // if host was found
        if (host) {
            setInstance(host, callback);
            return;
        }
        // host not found
        if (callback) {
            callback(new Error('Cannot set unknown "' + aliasOrHost + '" as default instance.'));
            return;
        }
        console.error('Cannot set unknown "%s" as default instance.', aliasOrHost);
    }
};
module.exports.api = {
    /**
     * Uploads an instance import file onto a Commerce Cloud instance.
     *
     * @param {String} instance The instance to upload the import file to
     * @param {String} file The file to upload
     * @param {String} token The Oauth token to use for authentication
     * @param {Object} options The options parameter can contains two properties: pfx: the path to the client certificate to use for two factor authentication. passphrase: the optional passphrase to use with the client certificate
     * @param {Function} callback Callback function executed as a result. The error will be passed as parameter to the callback function.
     */
    upload : function (instance, file, token, options, callback) {
        webdav.api.upload(instance, webdav.WEBDAV_INSTANCE_IMPEX, file, token, options, callback);
    },

    /**
     * Perform an instance import (aka site import) on a Commerce Cloud instance. You may use
     * the API function job.status to get the execution status of the import.
     *
     * @param {String} instance Instance to start the import on
     * @param {String} file_name The import file to run the import with
     * @param {String} token The Oauth token to use for authentication
     * @param {Function} success Callback function executed as a result. The job execution details and the error will be passed as parameters to the callback function.
     */
    import : function (instance, file_name, token, callback) {
        job.api.run(instance, 'sfcc-site-archive-import', { file_name: file_name }, token, function (err, res) {
            ocapi.ensureValidToken(err, res, function(err, res) {
                if (!err && ( res.statusCode == 200 || res.statusCode == 202 ) && !res.fault) {
                    // if successful, callback with execution details
                    callback(res.body, undefined);
                    return;
                }

                // Handle Errors
                if (res.text) {
                    callback(JSON.parse(res.text), err);
                } else {
                    callback(undefined, err);
                }

                return;
            });
        });
    }
};<|MERGE_RESOLUTION|>--- conflicted
+++ resolved
@@ -238,19 +238,11 @@
     if (verbose) {
         data['auth']['access_token'] = auth.getToken();
         data['auth']['refresh_token'] = auth.getRefreshToken();
-<<<<<<< HEAD
-        data['auth']['auto_renew_token'] = auth.getAutoRenewToken();
-
-        out.push(['Access Token', ( auth.getToken() ? '(set)' : '(not set)' )]);
-        out.push(['Refresh Token', ( auth.getRefreshToken() ? '(set)' : '(not set)' )]);
-        out.push(['Auto Renew Token', ( auth.getAutoRenewToken() ? 'Yes' : 'No' )]);
-=======
         data['auth']['auto_renew_token'] = auth.isRenewable();
 
         out.push(['Access Token', ( auth.getToken() ? '(set)' : '(not set)' )]);
         out.push(['Refresh Token', ( auth.getRefreshToken() ? '(set)' : '(not set)' )]);
         out.push(['Auto Renew Token', ( data['auth']['auto_renew_token'] ? 'Yes' : 'No' )]);
->>>>>>> ee40f8ab
     }
     out.push(['Default Instance', ( getInstance() ? getInstance() : '(not set)' )]);
 
