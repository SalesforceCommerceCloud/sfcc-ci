var chalk = require('chalk');
var { table } = require('table');

const warn = chalk.yellow;
const error = chalk.red;
const info = chalk.gray;
const debug = chalk.cyan;

/**
<<<<<<< HEAD
 * Utility function to pretty print an object and it's properties to the console.
 *
 * @param {Object} obj the object to pretty print
 * @param {String} offset the offset used to log to the console, by default it is '  '
 */
function prettyPrint(obj, offset) {
    if ( !offset ) {
        offset = '  ';
    }
    for (var prop in obj) {
        if (obj.hasOwnProperty(prop)) {
            // in case we have an object as value
            // support pretty print its properties
            if (typeof(obj[prop]) === 'object') {
                console.log(info('%s%s :'), offset, prop);
                prettyPrint(obj[prop], offset + '  ');
                continue;
            } else if (prop.indexOf('_') !== 0) {
                // only log non-OCAPI internal properties
                console.log(info('%s%s : %s'), offset, prop, obj[prop]);
            }
        }
    }
=======
 * Utility function to deep filter the passed object and to remove property names starting with _
 *
 * @param {Object} obj the object to filter
 * @return {Object} the filtered object
 */
function deepFilter(obj) {
    for (var prop in obj) {
        if (obj.hasOwnProperty(prop)) {
            // delete property if needed
            if (prop.indexOf('_') === 0) {
                delete obj[prop];
                // and continue with next property
                continue;
            }
            // if we have an object as value
            // support filtering its properties further
            if (typeof(obj[prop]) === 'object') {
                obj[prop] = deepFilter(obj[prop]);
                continue;
            }
        }
    }
    // finally return the filtered object
    return obj;
>>>>>>> 80f5550c
}

// debug in cyan
module.exports.debug = function() {
    // log only, if running in debug mode
    if (process.env.DEBUG && arguments[0]) {
        // if object stringify
        if (typeof(arguments[0]) === 'object') {
            arguments[0] = JSON.stringify(arguments[0]);
        }
        arguments[0] = debug('[DEBUG]', arguments[0]);
        console.log.apply(null, arguments);
    }
};

// plain standard logging without colors
module.exports.log = function() {
    console.log.apply(null, arguments);
};

// info in gray
module.exports.info = function() {
    arguments[0] = info(arguments[0]);
    console.log.apply(null, arguments);
};

// warn in yellow
module.exports.warn = function() {
    arguments[0] = warn('Warning:', arguments[0]);
    console.warn.apply(null, arguments);
}

// error in red
module.exports.error = function() {
    arguments[0] = error('Error:', arguments[0]);
    console.error.apply(null, arguments);

    // set proper exit code in case of errors
    process.exitCode = 1;
}

module.exports.prettyPrint = prettyPrint;

// tables in gray
module.exports.table = function() {
    console.log(info(table(arguments[0], {})));
}

// json in plain
module.exports.json = function() {
    // the object to output
    var obj = arguments[0];
    if (typeof(obj) !== 'object') {
        throw new TypeError('First argument is not an object');
    }

    // deep filter any properties starting with _
    obj = deepFilter(obj);

    // filter any debug info, if not in debug mode
    if (!process.env.DEBUG) {
        delete obj['debug'];
    }

    // log to console
    console.log(JSON.stringify(obj));

    // set proper exit code in case of errors
    if ( obj['error'] ) {
        process.exitCode = 1;
    }
}<|MERGE_RESOLUTION|>--- conflicted
+++ resolved
@@ -7,7 +7,6 @@
 const debug = chalk.cyan;
 
 /**
-<<<<<<< HEAD
  * Utility function to pretty print an object and it's properties to the console.
  *
  * @param {Object} obj the object to pretty print
@@ -31,7 +30,9 @@
             }
         }
     }
-=======
+}
+
+/**
  * Utility function to deep filter the passed object and to remove property names starting with _
  *
  * @param {Object} obj the object to filter
@@ -56,7 +57,6 @@
     }
     // finally return the filtered object
     return obj;
->>>>>>> 80f5550c
 }
 
 // debug in cyan
