--- conflicted
+++ resolved
@@ -6,7 +6,6 @@
 const info = chalk.gray;
 const debug = chalk.cyan;
 
-<<<<<<< HEAD
 /**
  * Utility function to pretty print an object and it's properties to the console.
  *
@@ -22,18 +21,17 @@
             // in case we have an object as value
             // support pretty print its properties
             if (typeof(obj[prop]) === 'object') {
-                console.log('%s%s :', offset, prop);
+                console.log(info('%s%s :'), offset, prop);
                 prettyPrint(obj[prop], offset + '  ');
                 continue;
             } else if (prop.indexOf('_') !== 0) {
                 // only log non-OCAPI internal properties
-                console.log('%s%s : %s', offset, prop, obj[prop]);
+                console.log(info('%s%s : %s'), offset, prop, obj[prop]);
             }
         }
     }
 }
 
-=======
 // debug in cyan
 module.exports.debug = function() {
     arguments[0] = debug('[DEBUG]', arguments[0]);
@@ -41,7 +39,6 @@
 };
 
 // plain standard logging without colors
->>>>>>> 0f5884c3
 module.exports.log = function() {
     console.log.apply(null, arguments);
 };
@@ -64,11 +61,9 @@
     console.error.apply(null, arguments);
 }
 
-<<<<<<< HEAD
 module.exports.prettyPrint = prettyPrint;
-=======
+
 // tables in gray
 module.exports.table = function() {
     console.log(info(table(arguments[0], {})));
-}
->>>>>>> 0f5884c3
+}