--- conflicted
+++ resolved
@@ -11,12 +11,9 @@
 var console = require('./log');
 
 const API_BASE = '/dw/rest/v1';
-<<<<<<< HEAD
 const ORG_ALLOWED_READ_PROPERTIES = [ 'id', 'name', 'realms', 'twoFARoles' ];
 const ORG_LIST_MAX_PAGE_SIZE = 5000;
 const ORG_LIST_PAGE_SIZE = 25;
-=======
->>>>>>> 3d9f1a45
 
 /**
  * Helper to capture most-common responses due to errors which occur across resources. In case a well-known issue
