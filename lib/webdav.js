var fs = require('fs');
var request = require('request');

var auth = require('./auth');
var dwjson = require('./dwjson').init();
var ocapi = require('./ocapi');
var console = require('./log');

const WEBDAV_BASE = '/on/demandware.servlet/webdav/Sites';
const WEBDAV_INSTANCE_IMPEX = '/impex/src/instance';
const WEBDAV_CODE = '/cartridges';

function getOptions(instance, path, token, method) {
    // the endpoint including the relative path on the instance's file system to upload to
    var endpoint = WEBDAV_BASE + path

    var opts = {
        baseUrl: 'https://' + instance,
        uri: endpoint,
        auth: {
            bearer: token
        },
        strictSSL: true,
        method: method
    };
    // allow self-signed certificates, if needed (only supported for configuration via dw.json)
    if ( dwjson['self-signed'] ) {
        opts['strictSSL'] = false;

        console.warn('Allow self-signed certificates. Be caucious as this may expose secure information to an ' +
            'untrusted party.');
    }
    return opts;
}

function postFile(instance, path, file, token, ignoreLocalFilePath, callback) {
    // append file to post to request uri
    // we preserve the local file path, if any passed with the file
    // if needed, extract the base file name from the potentially passed file path
    // this will upload the file into the passed (remote) path as is and will
    // not create any remote folders
    if (ignoreLocalFilePath) {
        path += '/' + require('path').basename(file);
    } else {
        path += '/' + file;
    }

    // build the request options
    var options = getOptions(instance, path, token, 'PUT');

    // do the request, with request module
    var req = request(options, callback);
    fs.createReadStream(file).pipe(req);
}

function deleteFile(instance, path, file, token, ignoreLocalFilePath, callback) {
    // append file to post to request uri
    // we preserve the local file path, if any passed with the file
    // if needed, extract the base file name from the potentially passed file path
    // this will upload the file into the passed (remote) path as is and will
    // not create any remote folders
    if (ignoreLocalFilePath) {
        path += '/' + require('path').basename(file);
    } else {
        path += '/' + file;
    }

    // build the request options
    var options = getOptions(instance, path, token, 'DELETE');

    // do the delete request
    request(options, callback);
}

function unzip(instance, path, file, token, ignoreLocalFilePath, callback) {
    // append file to post to request uri
    // we preserve the local file path, if any passed with the file
    // if needed, extract the base file name from the potentially passed file path
    // this will upload the file into the passed (remote) path as is and will
    // not create any remote folders
    if (ignoreLocalFilePath) {
        path += '/' + require('path').basename(file);
    } else {
        path += '/' + file;
    }

    // build the request options
    var options = getOptions(instance, path, token, 'POST');

    // ...extend with form method UNZIP
    options['form'] = { method : 'UNZIP' };

    // do the unzip request
    request(options, callback);
}

function upload(instance, path, file, ignoreLocalFilePath) {
    // check if file exists locally (use the file as passed, incl. any local file path)
    if (!fs.existsSync(file)) {
        console.error('File "%s" does not exist', file);
        process.exitCode = 1;
        return;
    } else {
        var stat = fs.statSync(file);
        if (!stat.isFile()) {
            console.error('File "%s" does not exist or is not a file', file);
            process.exitCode = 1;
            return;
        }
    }

    // initiate the request
    postFile(instance, path, file, auth.getToken(), ignoreLocalFilePath, function (err, res, body) {
        ocapi.ensureValidToken(err, res, function(err, res) {
            // note, server respond with a 401 (Authorization required) in case the WebDAV Client permission is not set
            if (res && res.statusCode >= 400) {
                console.error('Upload file %s to %s failed: %s (%s)', file, path, res.statusCode,
                    res.statusMessage);
                process.exitCode = 1;
                return;
            } else if (err) {
                console.error('Upload file %s failed: %s', file, err);
                process.exitCode = 1;
                return;
            }
            console.info('Instance import file %s uploaded to %s', file, instance);
        }, function() {
            upload(instance, path, file, ignoreLocalFilePath);
        });
    });
}

function uploadInstanceImport(instance, archive) {
    // append file extension .zip if only archive name is given without an extension
    var file = ( archive.indexOf('.zip') !== -1 ? archive : archive + '.zip' );

    // run the upload
    upload(instance, WEBDAV_INSTANCE_IMPEX, file, true);
}

function deployCodeCLI(instance, archive) {
    var file = archive;

    // check if file exists locally
    if (!fs.existsSync(file)) {
        console.error('File "%s" does not exist', file);
        process.exitCode = 1;
        return;
    } else {
        var stat = fs.statSync(file);
        if (!stat.isFile()) {
            console.error('File "%s" does not exist or is not a file', file);
            process.exitCode = 1;
            return;
        }
    }

    // by default we do not ignore local file paths for code upload
    // this will acknowledge any dirs and sub dirs and will retain them
    // when deploying code onto the server (e.g. it will create those dirs
    // and sub dirs if they do not exist)
    var ignoreLocalFilePath = false;
    // however, if we upload a zipped custom code file, we ignore the local
    // path forcing the zip file to be uploaded to the webdav code repo as is
    if (require('path').extname(file) === '.zip') {
        ignoreLocalFilePath = true;
    }

    // initiate the post request first...
    postFile(instance, WEBDAV_CODE, file, auth.getToken(), ignoreLocalFilePath, function (err, res, body) {
        ocapi.ensureValidToken(err, res, function(err, res) {
            // note, server respond with a 401 (Authorization required) in case the WebDAV Client permission is not set
            if (res && res.statusCode >= 400) {
                console.error('Deploy code %s failed (upload step): %s (%s)', file, res.statusCode,
                    res.statusMessage);
                process.exitCode = 1;
                return;
            } else if (err) {
                console.error('Deploy code %s failed (upload step): %s', file, err);
                process.exitCode = 1;
                return;
            }
            // ...and unzip the archive afterwards
            unzip(instance, WEBDAV_CODE, file, auth.getToken(), ignoreLocalFilePath, function (err, res, body) {
                // note, server respond with a 401 (Authorization required) in case the WebDAV Client permission is not set
                if (res && res.statusCode >= 400) {
                    console.error('Deploy code %s failed (unzip step): %s (%s)', file, res.statusCode,
                        res.statusMessage);
                    process.exitCode = 1;
                    return;
                } else if (err) {
                    console.error('Deploy code %s failed (unzip step): %s', file, err);
                    process.exitCode = 1;
                    return;
                }
                var newVersion = require('path').basename(file);
                console.info('Code archive %s successfully deployed to %s. You may activate the code by running ' +
                    '`sfcc-ci code:activate %s -i %s`.', file, instance, newVersion, instance);

                // If the code is successfully deployed, we need to remove the uploaded ZIP file
                deleteFile(instance, WEBDAV_CODE, file, auth.getToken(), ignoreLocalFilePath, function(err, res, body) {
                    if (err) {
                        console.error('Delete ZIP file %s after deployment failed (deleteFile step): %s',
                            file, err);
                        process.exitCode = 1;
                        return;
                    } else {
<<<<<<< HEAD
                        if (res.statusCode === 204) {
                            console.info('Code archive %s successfully deleted on %s', file, instance);
=======
                        if (res.statusCode === 204 ) {
                            if (process.env.DEBUG) {
                                console.log('Code archive %s successfully deleted on %s', file, instance);
                            }
>>>>>>> f06328fa
                        } else {
                            console.error('Delete ZIP file %s after deployment failed (deleteFile step): %s (%s)',
                                file, res.statusCode, res.statusMessage);
                            process.exitCode = 1;
                        }
                    }
                });
            });
        }, function() {
            deployCodeCLI(instance, archive);
        });
    });
}

function deployCodeAPI(instance, archive, token, callback) {
    // check parameters
    if (typeof(instance) !== 'string') {
        throw new TypeError('Parameter instance is missing or not of type String');
    }
    if (typeof(archive) !== 'string') {
        throw new TypeError('Parameter archive is missing or not of type String');
    }
    if (typeof(token) !== 'string') {
        throw new TypeError('Parameter token is missing or not of type String');
    }
    if (typeof(callback) !== 'function') {
        throw new TypeError('Parameter callback is missing or not of type Function');
    }

    var file = archive;

    // check if file exists locally
    if (!fs.existsSync(file)) {
        callback(new Error(`Error: File "${file}" does not exist`));
        return;
    } else {
        var stat = fs.statSync(file);
        if (!stat.isFile()) {
            callback(new Error(`Error: File "${file}" does not exist or is not a file`));
            return;
        }
    }

    // by default we do not ignore local file paths for code upload
    // this will acknowledge any dirs and sub dirs and will retain them
    // when deploying code onto the server (e.g. it will create those dirs
    // and sub dirs if they do not exist)
    var ignoreLocalFilePath = false;
    // however, if we upload a zipped custom code file, we ignore the local
    // path forcing the zip file to be uploaded to the webdav code repo as is
    if (require('path').extname(file) === '.zip') {
        ignoreLocalFilePath = true;
    }

    // initiate the post request first...
    postFile(instance, WEBDAV_CODE, file, token, ignoreLocalFilePath, function (err, res, body) {
        ocapi.ensureValidToken(err, res, function(err, res) {
            // note, server respond with a 401 (Authorization required) in case the WebDAV Client permission is not set
            if (res.statusCode >= 400) {
                callback(new Error(`Error: Deploy code ${file} failed (upload step): `
                    + `${res.statusCode} (${res.statusMessage})`));
                return;
            } else if (err) {
                callback(new Error('Error: Deploy code %s failed (upload step): %s', file, err));
                return;
            }
            // ...and unzip the archive afterwards
            unzip(instance, WEBDAV_CODE, file, token, ignoreLocalFilePath, function (err, res, body) {
                // note, server respond with a 401 (Authorization required) in case the WebDAV Client permission is not set
                if (res.statusCode >= 400) {
                    callback(new Error(`Error: Deploy code ${file} failed (unzip step): `
                        + `${res.statusCode} (${res.statusMessage})`));
                    return;
                } else if (err) {
                    callback(new Error(`Error: Deploy code ${file} failed (unzip step): ${err}`));
                    return;
                }

                // If the code is successfully deployed, we need to remove the uploaded ZIP file
                deleteFile(instance, WEBDAV_CODE, file, token, ignoreLocalFilePath, function(err, res, body) {
                    if (err) {
                        callback(new Error(`Delete ZIP file ${file} after deployment `
                            + `failed (deleteFile step): ${err}`));
                        return;
                    } else {
                        if (res.statusCode === 204) {
                            callback(undefined);
                        } else {
                            callback(new Error(`Delete ZIP file ${file} after deployment failed (deleteFile step): `
                                + `${res.statusCode} (${res.statusMessage})`));
                        }
                    }

                    callback(undefined);
                });
            });
        }, function() {
            deployCodeAPI(instance, archive, token, callback);
        });
    });
}

module.exports.uploadInstanceImport = uploadInstanceImport;
module.exports.deployCode = deployCodeCLI;
module.exports.deployCodeAPI = deployCodeAPI;
module.exports.WEBDAV_INSTANCE_IMPEX = WEBDAV_INSTANCE_IMPEX;
module.exports.api = {
    /**
     * Uploads an arbitrary file onto a Commerce Cloud instance.
     *
     * @param {String} instance The instance to upload the file to
     * @param {String} path The path relative to .../webdav/Sites where the file to upload to
     * @param {String} file The file to upload
     * @param {String} token The Oauth token to use for authentication
     * @param {Function} callback Callback function executed as a result. The error will be passed as parameter to the callback function.
     */
    upload : function (instance, path, file, token, callback) {
        // check parameters
        if (typeof(instance) !== 'string') {
            throw new TypeError('Parameter instance missing or not of type String');
        }
        if (typeof(path) !== 'string') {
            throw new TypeError('Parameter path missing or not of type String');
        }
        if (typeof(file) !== 'string') {
            throw new TypeError('Parameter file missing or not of type String');
        }
        if (typeof(token) !== 'string') {
            throw new TypeError('Parameter token missing or not of type String');
        }
        if (typeof(callback) !== 'function') {
            throw new TypeError('Parameter callback missing or not of type Function');
        }

        // check if file exists locally
        if (!fs.existsSync(file)) {
            callback(new Error('File does not exist'));
            return;
        } else {
            var stat = fs.statSync(file);
            if (!stat.isFile()) {
                callback(new Error('File does not exist or is not a file'))
                return;
            }
        }

        // initiate the request
        postFile(instance, path, file, token, true, function (err, res, body) {
            if (res.statusCode >= 400) {
                // in case of >=400 error, callback with response status message
                callback(new Error(res.statusMessage));
                return;
            } else if (err) {
                // in case of other errors, callback with err
                callback(new Error(err));
                return;
            }
            // if successful just callback
            callback(undefined);
        });
    }
}<|MERGE_RESOLUTION|>--- conflicted
+++ resolved
@@ -205,15 +205,10 @@
                         process.exitCode = 1;
                         return;
                     } else {
-<<<<<<< HEAD
                         if (res.statusCode === 204) {
-                            console.info('Code archive %s successfully deleted on %s', file, instance);
-=======
-                        if (res.statusCode === 204 ) {
                             if (process.env.DEBUG) {
-                                console.log('Code archive %s successfully deleted on %s', file, instance);
+                                console.debug('Code archive %s deleted on %s', file, instance);
                             }
->>>>>>> f06328fa
                         } else {
                             console.error('Delete ZIP file %s after deployment failed (deleteFile step): %s (%s)',
                                 file, res.statusCode, res.statusMessage);
