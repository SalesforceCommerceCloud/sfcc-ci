{
  "name": "sfcc-ci",
  "version": "2.2.1",
  "description": "Command line tool to allow Continuous Integration practices with Salesforce Commerce Cloud instances",
  "main": "index.js",
  "bin": {
    "sfcc-ci": "./cli.js"
  },
  "scripts": {
    "lint": "eslint --ignore-path .gitignore ./",
    "test": "npm run lint && npm run test:unit",
    "test:unit": "mocha test/unit --recursive",
    "test:unit:coverage": "istanbul cover _mocha test/unit --recursive",
    "test:functional:cli": "bin/test-cli.sh",
    "dist": "pkg . --out-path dist/"
  },
  "repository": {
    "type": "git",
    "url": "git+https://github.com/SalesforceCommerceCloud/sfcc-ci.git"
  },
  "author": "Tobias Lohr",
  "license": "ISC",
  "homepage": "https://github.com/SalesforceCommerceCloud/sfcc-ci#readme",
  "dependencies": {
    "chalk": "^2.4.1",
    "commander": "^2.18.0",
<<<<<<< HEAD
    "conf": "^2.0.0",
    "dotenv": "^8.2.0",
=======
    "conf": "^4.0.2",
>>>>>>> 20b4784d
    "inquirer": "^6.2.0",
    "jsonwebtoken": "^8.3.0",
    "open": "^6.4.0",
    "request": "^2.88.0",
    "request-debug": "^0.2.0",
    "table": "^5.0.2"
  },
  "devDependencies": {
    "chai": "^4.1.2",
    "eslint": "^5.5.0",
    "istanbul": "^0.4.5",
    "mocha": "^5.2.0",
    "pkg": "^4.3.4",
    "proxyquire": "^2.1.0",
    "sinon": "^7.2.2"
  }
}<|MERGE_RESOLUTION|>--- conflicted
+++ resolved
@@ -24,12 +24,8 @@
   "dependencies": {
     "chalk": "^2.4.1",
     "commander": "^2.18.0",
-<<<<<<< HEAD
-    "conf": "^2.0.0",
+    "conf": "^4.0.2",
     "dotenv": "^8.2.0",
-=======
-    "conf": "^4.0.2",
->>>>>>> 20b4784d
     "inquirer": "^6.2.0",
     "jsonwebtoken": "^8.3.0",
     "open": "^6.4.0",
