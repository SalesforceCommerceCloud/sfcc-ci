{
  "name": "sfcc-ci",
  "version": "1.0.0",
  "description": "Command line tool to allow Continuous Integration practices with Salesforce Commerce Cloud instances",
  "main": "index.js",
  "bin": {
    "sfcc-ci": "./cli.js"
  },
  "scripts": {
    "lint": "eslint ./",
    "test": "npm run test:unit",
    "test:unit": "node_modules/.bin/_mocha test/unit --recursive",
    "test:functional:cli": "bin/test-cli.sh"
  },
  "repository": {
    "type": "git",
    "url": "git+https://bitbucket.org/demandware/sfcc-ci.git"
  },
  "author": "Tobias Lohr",
  "license": "ISC",
  "homepage": "https://bitbucket.org/demandware/sfcc-ci#readme",
  "dependencies": {
    "chalk": "^2.3.0",
    "cli-spinner": "^0.2.6",
    "commander": "^2.11.0",
    "conf": "^1.1.2",
    "jsonwebtoken": "^8.1.0",
    "netrc": "^0.1.4",
    "open": "0.0.5",
    "request": "^2.82.0",
<<<<<<< HEAD
    "request-debug": "^0.2.0",
    "superagent": "^3.5.2",
    "superagent-logger": "^1.1.0",
=======
>>>>>>> 531da31b
    "table": "^4.0.1"
  },
  "devDependencies": {
    "chai": "^4.1.2",
    "eslint": "^4.5.0",
    "mocha": "^3.5.2",
    "sinon": "^3.2.1"
  }
}<|MERGE_RESOLUTION|>--- conflicted
+++ resolved
@@ -28,12 +28,7 @@
     "netrc": "^0.1.4",
     "open": "0.0.5",
     "request": "^2.82.0",
-<<<<<<< HEAD
     "request-debug": "^0.2.0",
-    "superagent": "^3.5.2",
-    "superagent-logger": "^1.1.0",
-=======
->>>>>>> 531da31b
     "table": "^4.0.1"
   },
   "devDependencies": {
