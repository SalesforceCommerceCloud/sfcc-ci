{
  "name": "sfcc-ci",
  "version": "2.9.1",
  "description": "Command line tool to allow Continuous Integration practices with Salesforce Commerce Cloud instances",
  "main": "index.js",
  "bin": {
    "sfcc-ci": "./cli.js"
  },
  "scripts": {
    "lint": "eslint --ignore-path .gitignore ./",
    "test": "npm run lint && npm run test:unit",
    "test:unit": "mocha test/unit --recursive",
    "test:unit:coverage": "npx nyc@15.1.0 mocha test/unit",
    "test:functional:cli": "bin/test-cli.sh",
    "dist": "npx pkg@5.5.2 . --out-path dist/",
    "snyk-protect": "snyk protect",
    "prepare": "npm run snyk-protect"
  },
  "repository": {
    "type": "git",
    "url": "git+https://github.com/SalesforceCommerceCloud/sfcc-ci.git"
  },
  "author": "Tobias Lohr",
  "license": "BSD-3-Clause",
  "homepage": "https://github.com/SalesforceCommerceCloud/sfcc-ci#readme",
  "dependencies": {
    "archiver": "^5.0.0",
    "chalk": "^2.4.1",
    "colors": "1.4.0",
    "commander": "^2.18.0",
    "conf": "^4.0.2",
    "del": "^5.1.0",
    "dotenv": "^8.6.0",
    "globby": "^11.1.0",
    "inquirer": "^7.3.3",
    "jsondiffpatch": "^0.4.1",
    "jsonwebtoken": "^8.3.0",
    "node-fetch": "^2.6.7",
    "node-sha1": "^1.0.1",
    "open": "^6.4.0",
    "request": "^2.88.0",
    "request-debug": "^0.2.0",
<<<<<<< HEAD
    "snyk": "^1.838.0",
    "table": "^6.7.5"
=======
    "snyk": "^1.836.0",
    "table": "^6.8.0"
>>>>>>> 90375b36
  },
  "devDependencies": {
    "archiver": "^5.0.0",
    "chai": "^4.1.2",
    "chalk": "^2.4.1",
    "del": "^5.1.0",
    "eslint": "^5.5.0",
    "globby": "^11.1.0",
    "jsondiffpatch": "^0.4.1",
    "mocha": "^6.2.3",
    "node-sha1": "^1.0.1",
    "proxyquire": "^2.1.0",
    "sinon": "^7.2.2"
  },
  "snyk": true
}<|MERGE_RESOLUTION|>--- conflicted
+++ resolved
@@ -40,13 +40,8 @@
     "open": "^6.4.0",
     "request": "^2.88.0",
     "request-debug": "^0.2.0",
-<<<<<<< HEAD
     "snyk": "^1.838.0",
-    "table": "^6.7.5"
-=======
-    "snyk": "^1.836.0",
     "table": "^6.8.0"
->>>>>>> 90375b36
   },
   "devDependencies": {
     "archiver": "^5.0.0",
