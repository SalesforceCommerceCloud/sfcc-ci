{
  "name": "sfcc-ci",
  "version": "2.10.0",
  "description": "Command line tool to allow Continuous Integration practices with Salesforce Commerce Cloud instances",
  "main": "index.js",
  "bin": {
    "sfcc-ci": "./cli.js"
  },
  "scripts": {
    "lint": "eslint --ignore-path .gitignore ./",
    "test": "npm run lint && npm run test:unit",
    "test:unit": "mocha test/unit --recursive",
    "test:unit:coverage": "npx nyc@15.1.0 mocha test/unit",
    "test:functional:cli": "bin/test-cli.sh",
    "dist": "npx pkg@5.5.2 . --out-path dist/",
    "snyk-protect": "snyk protect",
    "prepare": "npm run snyk-protect"
  },
  "repository": {
    "type": "git",
    "url": "git+https://github.com/SalesforceCommerceCloud/sfcc-ci.git"
  },
  "author": "Tobias Lohr",
  "license": "BSD-3-Clause",
  "homepage": "https://github.com/SalesforceCommerceCloud/sfcc-ci#readme",
  "dependencies": {
    "archiver": "^5.3.1",
    "chalk": "^2.4.1",
    "colors": "1.4.0",
    "commander": "^2.18.0",
    "conf": "^4.0.2",
    "del": "^5.1.0",
    "dotenv": "^8.6.0",
    "globby": "^11.1.0",
    "inquirer": "^7.3.3",
    "jsondiffpatch": "^0.4.1",
    "jsonwebtoken": "^8.3.0",
    "node-sha1": "^1.0.1",
    "open": "^6.4.0",
    "request": "^2.88.0",
    "request-debug": "^0.2.0",
<<<<<<< HEAD
    "snyk": "^1.996.0",
    "table": "^6.8.1"
=======
    "snyk": "^1.1044.0",
    "table": "^6.8.0"
>>>>>>> 66d213fb
  },
  "devDependencies": {
    "archiver": "^5.3.1",
    "chai": "^4.1.2",
    "chalk": "^2.4.1",
    "del": "^5.1.0",
    "eslint": "^5.5.0",
    "globby": "^11.1.0",
    "jsondiffpatch": "^0.4.1",
    "mocha": "^6.2.3",
    "node-sha1": "^1.0.1",
    "proxyquire": "^2.1.0",
    "sinon": "^7.2.2"
  },
  "snyk": true
}<|MERGE_RESOLUTION|>--- conflicted
+++ resolved
@@ -39,13 +39,8 @@
     "open": "^6.4.0",
     "request": "^2.88.0",
     "request-debug": "^0.2.0",
-<<<<<<< HEAD
-    "snyk": "^1.996.0",
+    "snyk": "^1.1044.0",
     "table": "^6.8.1"
-=======
-    "snyk": "^1.1044.0",
-    "table": "^6.8.0"
->>>>>>> 66d213fb
   },
   "devDependencies": {
     "archiver": "^5.3.1",
